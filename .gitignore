<<<<<<< HEAD
public
hugo
.hugo_build.lock
*.test
=======

*.test
imports.*
>>>>>>> cb95a033
<|MERGE_RESOLUTION|>--- conflicted
+++ resolved
@@ -1,10 +1,3 @@
-<<<<<<< HEAD
-public
-hugo
-.hugo_build.lock
-*.test
-=======
 
 *.test
-imports.*
->>>>>>> cb95a033
+imports.*