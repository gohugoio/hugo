--- conflicted
+++ resolved
@@ -326,87 +326,4 @@
 	for _, e := range t.errors {
 		jww.ERROR.Println(e.err)
 	}
-<<<<<<< HEAD
-}
-
-func init() {
-	funcMap = template.FuncMap{
-		"urlize":      helpers.URLize,
-		"sanitizeURL": helpers.SanitizeURL,
-		"sanitizeurl": helpers.SanitizeURL,
-		"eq":          Eq,
-		"ne":          Ne,
-		"gt":          Gt,
-		"ge":          Ge,
-		"lt":          Lt,
-		"le":          Le,
-		"in":          In,
-		"slicestr":    Slicestr,
-		"substr":      Substr,
-		"split":       Split,
-		"intersect":   Intersect,
-		"isSet":       IsSet,
-		"isset":       IsSet,
-		"echoParam":   ReturnWhenSet,
-		"safeHTML":    SafeHTML,
-		"safeCSS":     SafeCSS,
-		"safeURL":     SafeURL,
-		"markdownify": Markdownify,
-		"first":       First,
-		"where":       Where,
-		"delimit":     Delimit,
-		"sort":        Sort,
-		"highlight":   Highlight,
-		"add":         func(a, b interface{}) (interface{}, error) { return doArithmetic(a, b, '+') },
-		"sub":         func(a, b interface{}) (interface{}, error) { return doArithmetic(a, b, '-') },
-		"div":         func(a, b interface{}) (interface{}, error) { return doArithmetic(a, b, '/') },
-		"mod":         Mod,
-		"mul":         func(a, b interface{}) (interface{}, error) { return doArithmetic(a, b, '*') },
-		"modBool":     ModBool,
-		"lower":       func(a string) string { return strings.ToLower(a) },
-		"upper":       func(a string) string { return strings.ToUpper(a) },
-		"title":       func(a string) string { return strings.Title(a) },
-		"partial":     Partial,
-		"ref":         Ref,
-		"relref":      RelRef,
-		"apply":       Apply,
-		"chomp":       Chomp,
-		"replace":     Replace,
-		"trim":        Trim,
-		"dateFormat":  DateFormat,
-		"getJSON":     GetJSON,
-		"getCSV":      GetCSV,
-		"seq":         helpers.Seq,
-		"getenv":      func(varName string) string { return os.Getenv(varName) },
-		"colorize16":  helpers.Colorize16,
-
-		// "getJson" is deprecated. Will be removed in 0.15.
-		"getJson": func(urlParts ...string) interface{} {
-			helpers.Deprecated("Template", "getJson", "getJSON")
-			return GetJSON(urlParts...)
-		},
-		// "getJson" is deprecated. Will be removed in 0.15.
-		"getCsv": func(sep string, urlParts ...string) [][]string {
-			helpers.Deprecated("Template", "getCsv", "getCSV")
-			return GetCSV(sep, urlParts...)
-		},
-		// "safeHtml" is deprecated. Will be removed in 0.15.
-		"safeHtml": func(text string) template.HTML {
-			helpers.Deprecated("Template", "safeHtml", "safeHTML")
-			return SafeHTML(text)
-		},
-		// "safeCss" is deprecated. Will be removed in 0.15.
-		"safeCss": func(text string) template.CSS {
-			helpers.Deprecated("Template", "safeCss", "safeCSS")
-			return SafeCSS(text)
-		},
-		// "safeUrl" is deprecated. Will be removed in 0.15.
-		"safeUrl": func(text string) template.URL {
-			helpers.Deprecated("Template", "safeUrl", "safeURL")
-			return SafeURL(text)
-		},
-	}
-
-=======
->>>>>>> be01f843
 }