--- conflicted
+++ resolved
@@ -1336,17 +1336,12 @@
 		"replace":     Replace,
 		"trim":        Trim,
 		"dateFormat":  DateFormat,
-<<<<<<< HEAD
-		"getJson":     GetJson,
-		"getCsv":      GetCsv,
-		"colorize16":  helpers.Colorize16,
-=======
 		"getJSON":     GetJSON,
 		"getJson":     GetJSON,
 		"getCSV":      GetCSV,
 		"getCsv":      GetCSV,
 		"seq":         helpers.Seq,
->>>>>>> 32bf8b76
+		"colorize16":  helpers.Colorize16,
 	}
 
 }