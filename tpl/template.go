// Copyright © 2013-14 Steve Francia <spf@spf13.com>.
//
// Licensed under the Simple Public License, Version 2.0 (the "License");
// you may not use this file except in compliance with the License.
// You may obtain a copy of the License at
// http://opensource.org/licenses/Simple-2.0
//
// Unless required by applicable law or agreed to in writing, software
// distributed under the License is distributed on an "AS IS" BASIS,
// WITHOUT WARRANTIES OR CONDITIONS OF ANY KIND, either express or implied.
// See the License for the specific language governing permissions and
// limitations under the License.

package tpl

import (
	"bytes"
	"errors"
	"fmt"
	"html"
	"html/template"
	"io"
	"io/ioutil"
	"os"
	"path/filepath"
	"reflect"
	"sort"
	"strconv"
	"strings"

	"github.com/eknkc/amber"
	"github.com/spf13/cast"
	bp "github.com/spf13/hugo/bufferpool"
	"github.com/spf13/hugo/helpers"
	jww "github.com/spf13/jwalterweatherman"
	"github.com/yosssi/ace"
)

var localTemplates *template.Template
var tmpl Template
var funcMap template.FuncMap

type Template interface {
	ExecuteTemplate(wr io.Writer, name string, data interface{}) error
	Lookup(name string) *template.Template
	Templates() []*template.Template
	New(name string) *template.Template
	LoadTemplates(absPath string)
	LoadTemplatesWithPrefix(absPath, prefix string)
	AddTemplate(name, tpl string) error
	AddInternalTemplate(prefix, name, tpl string) error
	AddInternalShortcode(name, tpl string) error
	PrintErrors()
}

type templateErr struct {
	name string
	err  error
}

type GoHtmlTemplate struct {
	template.Template
	errors []*templateErr
}

// The "Global" Template System
func T() Template {
	if tmpl == nil {
		tmpl = New()
	}

	return tmpl
}

// Resets the internal template state to it's initial state
func InitializeT() Template {
	tmpl = New()
	return tmpl
}

// Return a new Hugo Template System
// With all the additional features, templates & functions
func New() Template {
	var templates = &GoHtmlTemplate{
		Template: *template.New(""),
		errors:   make([]*templateErr, 0),
	}

	localTemplates = &templates.Template

	templates.Funcs(funcMap)
	templates.LoadEmbedded()
	return templates
}

func Eq(x, y interface{}) bool {
	return reflect.DeepEqual(x, y)
}

func Ne(x, y interface{}) bool {
	return !Eq(x, y)
}

func Ge(a, b interface{}) bool {
	left, right := compareGetFloat(a, b)
	return left >= right
}

func Gt(a, b interface{}) bool {
	left, right := compareGetFloat(a, b)
	return left > right
}

func Le(a, b interface{}) bool {
	left, right := compareGetFloat(a, b)
	return left <= right
}

func Lt(a, b interface{}) bool {
	left, right := compareGetFloat(a, b)
	return left < right
}

func compareGetFloat(a interface{}, b interface{}) (float64, float64) {
	var left, right float64
	var leftStr, rightStr *string
	var err error
	av := reflect.ValueOf(a)

	switch av.Kind() {
	case reflect.Array, reflect.Chan, reflect.Map, reflect.Slice:
		left = float64(av.Len())
	case reflect.Int, reflect.Int8, reflect.Int16, reflect.Int32, reflect.Int64:
		left = float64(av.Int())
	case reflect.Float32, reflect.Float64:
		left = av.Float()
	case reflect.String:
		left, err = strconv.ParseFloat(av.String(), 64)
		if err != nil {
			str := av.String()
			leftStr = &str
		}
	}

	bv := reflect.ValueOf(b)

	switch bv.Kind() {
	case reflect.Array, reflect.Chan, reflect.Map, reflect.Slice:
		right = float64(bv.Len())
	case reflect.Int, reflect.Int8, reflect.Int16, reflect.Int32, reflect.Int64:
		right = float64(bv.Int())
	case reflect.Float32, reflect.Float64:
		right = bv.Float()
	case reflect.String:
		right, err = strconv.ParseFloat(bv.String(), 64)
		if err != nil {
			str := bv.String()
			rightStr = &str
		}

	}

	switch {
	case leftStr == nil || rightStr == nil:
	case *leftStr < *rightStr:
		return 0, 1
	case *leftStr > *rightStr:
		return 1, 0
	default:
		return 0, 0
	}

	return left, right
}

func Intersect(l1, l2 interface{}) (interface{}, error) {
	if l1 == nil || l2 == nil {
		return make([]interface{}, 0), nil
	}

	l1v := reflect.ValueOf(l1)
	l2v := reflect.ValueOf(l2)

	switch l1v.Kind() {
	case reflect.Array, reflect.Slice:
		switch l2v.Kind() {
		case reflect.Array, reflect.Slice:
			r := reflect.MakeSlice(l1v.Type(), 0, 0)
			for i := 0; i < l1v.Len(); i++ {
				l1vv := l1v.Index(i)
				for j := 0; j < l2v.Len(); j++ {
					l2vv := l2v.Index(j)
					switch l1vv.Kind() {
					case reflect.String:
						if l1vv.Type() == l2vv.Type() && l1vv.String() == l2vv.String() && !In(r, l2vv) {
							r = reflect.Append(r, l2vv)
						}
					case reflect.Int, reflect.Int8, reflect.Int16, reflect.Int32, reflect.Int64:
						switch l2vv.Kind() {
						case reflect.Int, reflect.Int8, reflect.Int16, reflect.Int32, reflect.Int64:
							if l1vv.Int() == l2vv.Int() && !In(r, l2vv) {
								r = reflect.Append(r, l2vv)
							}
						}
					case reflect.Float32, reflect.Float64:
						switch l2vv.Kind() {
						case reflect.Float32, reflect.Float64:
							if l1vv.Float() == l2vv.Float() && !In(r, l2vv) {
								r = reflect.Append(r, l2vv)
							}
						}
					}
				}
			}
			return r.Interface(), nil
		default:
			return nil, errors.New("can't iterate over " + reflect.ValueOf(l2).Type().String())
		}
	default:
		return nil, errors.New("can't iterate over " + reflect.ValueOf(l1).Type().String())
	}
}

func In(l interface{}, v interface{}) bool {
	lv := reflect.ValueOf(l)
	vv := reflect.ValueOf(v)

	switch lv.Kind() {
	case reflect.Array, reflect.Slice:
		for i := 0; i < lv.Len(); i++ {
			lvv := lv.Index(i)
			switch lvv.Kind() {
			case reflect.String:
				if vv.Type() == lvv.Type() && vv.String() == lvv.String() {
					return true
				}
			case reflect.Int, reflect.Int8, reflect.Int16, reflect.Int32, reflect.Int64:
				switch vv.Kind() {
				case reflect.Int, reflect.Int8, reflect.Int16, reflect.Int32, reflect.Int64:
					if vv.Int() == lvv.Int() {
						return true
					}
				}
			case reflect.Float32, reflect.Float64:
				switch vv.Kind() {
				case reflect.Float32, reflect.Float64:
					if vv.Float() == lvv.Float() {
						return true
					}
				}
			}
		}
	case reflect.String:
		if vv.Type() == lv.Type() && strings.Contains(lv.String(), vv.String()) {
			return true
		}
	}
	return false
}

// indirect is taken from 'text/template/exec.go'
func indirect(v reflect.Value) (rv reflect.Value, isNil bool) {
	for ; v.Kind() == reflect.Ptr || v.Kind() == reflect.Interface; v = v.Elem() {
		if v.IsNil() {
			return v, true
		}
		if v.Kind() == reflect.Interface && v.NumMethod() > 0 {
			break
		}
	}
	return v, false
}

// First is exposed to templates, to iterate over the first N items in a
// rangeable list.
func First(limit interface{}, seq interface{}) (interface{}, error) {
	limitv, err := cast.ToIntE(limit)

	if err != nil {
		return nil, err
	}

	if limitv < 1 {
		return nil, errors.New("can't return negative/empty count of items from sequence")
	}

	seqv := reflect.ValueOf(seq)
	seqv, isNil := indirect(seqv)
	if isNil {
		return nil, errors.New("can't iterate over a nil value")
	}

	switch seqv.Kind() {
	case reflect.Array, reflect.Slice, reflect.String:
		// okay
	default:
		return nil, errors.New("can't iterate over " + reflect.ValueOf(seq).Type().String())
	}
	if limitv > seqv.Len() {
		limitv = seqv.Len()
	}
	return seqv.Slice(0, limitv).Interface(), nil
}

var (
	zero      reflect.Value
	errorType = reflect.TypeOf((*error)(nil)).Elem()
)

func evaluateSubElem(obj reflect.Value, elemName string) (reflect.Value, error) {
	if !obj.IsValid() {
		return zero, errors.New("can't evaluate an invalid value")
	}
	typ := obj.Type()
	obj, isNil := indirect(obj)

	// first, check whether obj has a method. In this case, obj is
	// an interface, a struct or its pointer. If obj is a struct,
	// to check all T and *T method, use obj pointer type Value
	objPtr := obj
	if objPtr.Kind() != reflect.Interface && objPtr.CanAddr() {
		objPtr = objPtr.Addr()
	}
	mt, ok := objPtr.Type().MethodByName(elemName)
	if ok {
		if mt.PkgPath != "" {
			return zero, fmt.Errorf("%s is an unexported method of type %s", elemName, typ)
		}
		// struct pointer has one receiver argument and interface doesn't have an argument
		if mt.Type.NumIn() > 1 || mt.Type.NumOut() == 0 || mt.Type.NumOut() > 2 {
			return zero, fmt.Errorf("%s is a method of type %s but doesn't satisfy requirements", elemName, typ)
		}
		if mt.Type.NumOut() == 1 && mt.Type.Out(0).Implements(errorType) {
			return zero, fmt.Errorf("%s is a method of type %s but doesn't satisfy requirements", elemName, typ)
		}
		if mt.Type.NumOut() == 2 && !mt.Type.Out(1).Implements(errorType) {
			return zero, fmt.Errorf("%s is a method of type %s but doesn't satisfy requirements", elemName, typ)
		}
		res := objPtr.Method(mt.Index).Call([]reflect.Value{})
		if len(res) == 2 && !res[1].IsNil() {
			return zero, fmt.Errorf("error at calling a method %s of type %s: %s", elemName, typ, res[1].Interface().(error))
		}
		return res[0], nil
	}

	// elemName isn't a method so next start to check whether it is
	// a struct field or a map value. In both cases, it mustn't be
	// a nil value
	if isNil {
		return zero, fmt.Errorf("can't evaluate a nil pointer of type %s by a struct field or map key name %s", typ, elemName)
	}
	switch obj.Kind() {
	case reflect.Struct:
		ft, ok := obj.Type().FieldByName(elemName)
		if ok {
			if ft.PkgPath != "" {
				return zero, fmt.Errorf("%s is an unexported field of struct type %s", elemName, typ)
			}
			return obj.FieldByIndex(ft.Index), nil
		}
		return zero, fmt.Errorf("%s isn't a field of struct type %s", elemName, typ)
	case reflect.Map:
		kv := reflect.ValueOf(elemName)
		if kv.Type().AssignableTo(obj.Type().Key()) {
			return obj.MapIndex(kv), nil
		}
		return zero, fmt.Errorf("%s isn't a key of map type %s", elemName, typ)
	}
	return zero, fmt.Errorf("%s is neither a struct field, a method nor a map element of type %s", elemName, typ)
}

func checkCondition(v, mv reflect.Value, op string) (bool, error) {
	if !v.IsValid() || !mv.IsValid() {
		return false, nil
	}

	var isNil bool
	v, isNil = indirect(v)
	if isNil {
		return false, nil
	}
	mv, isNil = indirect(mv)
	if isNil {
		return false, nil
	}

	var ivp, imvp *int64
	var svp, smvp *string
	var ima []int64
	var sma []string
	if mv.Type() == v.Type() {
		switch v.Kind() {
		case reflect.Int, reflect.Int8, reflect.Int16, reflect.Int32, reflect.Int64:
			iv := v.Int()
			ivp = &iv
			imv := mv.Int()
			imvp = &imv
		case reflect.String:
			sv := v.String()
			svp = &sv
			smv := mv.String()
			smvp = &smv
		}
	} else {
		if mv.Kind() != reflect.Array && mv.Kind() != reflect.Slice {
			return false, nil
		}
		if mv.Type().Elem() != v.Type() {
			return false, nil
		}
		switch v.Kind() {
		case reflect.Int, reflect.Int8, reflect.Int16, reflect.Int32, reflect.Int64:
			iv := v.Int()
			ivp = &iv
			for i := 0; i < mv.Len(); i++ {
				ima = append(ima, mv.Index(i).Int())
			}
		case reflect.String:
			sv := v.String()
			svp = &sv
			for i := 0; i < mv.Len(); i++ {
				sma = append(sma, mv.Index(i).String())
			}
		}
	}

	switch op {
	case "", "=", "==", "eq":
		if ivp != nil && imvp != nil {
			return *ivp == *imvp, nil
		} else if svp != nil && smvp != nil {
			return *svp == *smvp, nil
		}
	case "!=", "<>", "ne":
		if ivp != nil && imvp != nil {
			return *ivp != *imvp, nil
		} else if svp != nil && smvp != nil {
			return *svp != *smvp, nil
		}
	case ">=", "ge":
		if ivp != nil && imvp != nil {
			return *ivp >= *imvp, nil
		} else if svp != nil && smvp != nil {
			return *svp >= *smvp, nil
		}
	case ">", "gt":
		if ivp != nil && imvp != nil {
			return *ivp > *imvp, nil
		} else if svp != nil && smvp != nil {
			return *svp > *smvp, nil
		}
	case "<=", "le":
		if ivp != nil && imvp != nil {
			return *ivp <= *imvp, nil
		} else if svp != nil && smvp != nil {
			return *svp <= *smvp, nil
		}
	case "<", "lt":
		if ivp != nil && imvp != nil {
			return *ivp < *imvp, nil
		} else if svp != nil && smvp != nil {
			return *svp < *smvp, nil
		}
	case "in", "not in":
		var r bool
		if ivp != nil && len(ima) > 0 {
			r = In(ima, *ivp)
		} else if svp != nil {
			if len(sma) > 0 {
				r = In(sma, *svp)
			} else if smvp != nil {
				r = In(*smvp, *svp)
			}
		} else {
			return false, nil
		}
		if op == "not in" {
			return !r, nil
		} else {
			return r, nil
		}
	default:
		return false, errors.New("no such an operator")
	}
	return false, nil
}

func Where(seq, key interface{}, args ...interface{}) (r interface{}, err error) {
	seqv := reflect.ValueOf(seq)
	kv := reflect.ValueOf(key)

	var mv reflect.Value
	var op string
	switch len(args) {
	case 1:
		mv = reflect.ValueOf(args[0])
	case 2:
		var ok bool
		if op, ok = args[0].(string); !ok {
			return nil, errors.New("operator argument must be string type")
		}
		op = strings.TrimSpace(strings.ToLower(op))
		mv = reflect.ValueOf(args[1])
	default:
		return nil, errors.New("can't evaluate the array by no match argument or more than or equal to two arguments")
	}

	seqv, isNil := indirect(seqv)
	if isNil {
		return nil, errors.New("can't iterate over a nil value of type " + reflect.ValueOf(seq).Type().String())
	}

	var path []string
	if kv.Kind() == reflect.String {
		path = strings.Split(strings.Trim(kv.String(), "."), ".")
	}

	switch seqv.Kind() {
	case reflect.Array, reflect.Slice:
		rv := reflect.MakeSlice(seqv.Type(), 0, 0)
		for i := 0; i < seqv.Len(); i++ {
			var vvv reflect.Value
			rvv := seqv.Index(i)
			if kv.Kind() == reflect.String {
				vvv = rvv
				for _, elemName := range path {
					vvv, err = evaluateSubElem(vvv, elemName)
					if err != nil {
						return nil, err
					}
				}
			} else {
				vv, _ := indirect(rvv)
				if vv.Kind() == reflect.Map && kv.Type().AssignableTo(vv.Type().Key()) {
					vvv = vv.MapIndex(kv)
				}
			}
			if ok, err := checkCondition(vvv, mv, op); ok {
				rv = reflect.Append(rv, rvv)
			} else if err != nil {
				return nil, err
			}
		}
		return rv.Interface(), nil
	default:
		return nil, errors.New("can't iterate over " + reflect.ValueOf(seq).Type().String())
	}
}

// Apply, given a map, array, or slice, returns a new slice with the function fname applied over it.
func Apply(seq interface{}, fname string, args ...interface{}) (interface{}, error) {
	if seq == nil {
		return make([]interface{}, 0), nil
	}

	if fname == "apply" {
		return nil, errors.New("can't apply myself (no turtles allowed)")
	}

	seqv := reflect.ValueOf(seq)
	seqv, isNil := indirect(seqv)
	if isNil {
		return nil, errors.New("can't iterate over a nil value")
	}

	fn, found := funcMap[fname]
	if !found {
		return nil, errors.New("can't find function " + fname)
	}

	fnv := reflect.ValueOf(fn)

	switch seqv.Kind() {
	case reflect.Array, reflect.Slice:
		r := make([]interface{}, seqv.Len())
		for i := 0; i < seqv.Len(); i++ {
			vv := seqv.Index(i)

			vvv, err := applyFnToThis(fnv, vv, args...)

			if err != nil {
				return nil, err
			}

			r[i] = vvv.Interface()
		}

		return r, nil
	default:
		return nil, errors.New("can't apply over " + reflect.ValueOf(seq).Type().String())
	}
}

func applyFnToThis(fn, this reflect.Value, args ...interface{}) (reflect.Value, error) {
	n := make([]reflect.Value, len(args))
	for i, arg := range args {
		if arg == "." {
			n[i] = this
		} else {
			n[i] = reflect.ValueOf(arg)
		}
	}

	res := fn.Call(n)

	if len(res) == 1 || res[1].IsNil() {
		return res[0], nil
	} else {
		return reflect.ValueOf(nil), res[1].Interface().(error)
	}
}

func Delimit(seq, delimiter interface{}, last ...interface{}) (template.HTML, error) {
	d, err := cast.ToStringE(delimiter)
	if err != nil {
		return "", err
	}

	var dLast *string
	for _, l := range last {
		dStr, err := cast.ToStringE(l)
		if err != nil {
			dLast = nil
		}
		dLast = &dStr
		break
	}

	seqv := reflect.ValueOf(seq)
	seqv, isNil := indirect(seqv)
	if isNil {
		return "", errors.New("can't iterate over a nil value")
	}

	var str string
	switch seqv.Kind() {
	case reflect.Map:
		sortSeq, err := Sort(seq)
		if err != nil {
			return "", err
		}
		seqv = reflect.ValueOf(sortSeq)
		fallthrough
	case reflect.Array, reflect.Slice, reflect.String:
		for i := 0; i < seqv.Len(); i++ {
			val := seqv.Index(i).Interface()
			valStr, err := cast.ToStringE(val)
			if err != nil {
				continue
			}
			switch {
			case i == seqv.Len()-2 && dLast != nil:
				str += valStr + *dLast
			case i == seqv.Len()-1:
				str += valStr
			default:
				str += valStr + d
			}
		}

	default:
		return "", errors.New("can't iterate over " + reflect.ValueOf(seq).Type().String())
	}

	return template.HTML(str), nil
}

func Sort(seq interface{}, args ...interface{}) ([]interface{}, error) {
	seqv := reflect.ValueOf(seq)
	seqv, isNil := indirect(seqv)
	if isNil {
		return nil, errors.New("can't iterate over a nil value")
	}

	// Create a list of pairs that will be used to do the sort
	p := pairList{SortAsc: true}
	p.Pairs = make([]pair, seqv.Len())

	for i, l := range args {
		dStr, err := cast.ToStringE(l)
		switch {
		case i == 0 && err != nil:
			p.SortByField = ""
		case i == 0 && err == nil:
			p.SortByField = dStr
		case i == 1 && err == nil && dStr == "desc":
			p.SortAsc = false
		case i == 1:
			p.SortAsc = true
		}
	}

	var sorted []interface{}
	switch seqv.Kind() {
	case reflect.Array, reflect.Slice:
		for i := 0; i < seqv.Len(); i++ {
			p.Pairs[i].Key = reflect.ValueOf(i)
			p.Pairs[i].Value = seqv.Index(i)
		}
		if p.SortByField == "" {
			p.SortByField = "value"
		}

	case reflect.Map:
		keys := seqv.MapKeys()
		for i := 0; i < seqv.Len(); i++ {
			p.Pairs[i].Key = keys[i]
			p.Pairs[i].Value = seqv.MapIndex(keys[i])
		}

	default:
		return nil, errors.New("can't sort " + reflect.ValueOf(seq).Type().String())
	}
	sorted = p.sort()
	return sorted, nil
}

// Credit for pair sorting method goes to Andrew Gerrand
// https://groups.google.com/forum/#!topic/golang-nuts/FT7cjmcL7gw
// A data structure to hold a key/value pair.
type pair struct {
	Key   reflect.Value
	Value reflect.Value
}

// A slice of pairs that implements sort.Interface to sort by Value.
type pairList struct {
	Pairs       []pair
	SortByField string
	SortAsc     bool
}

func (p pairList) Swap(i, j int) { p.Pairs[i], p.Pairs[j] = p.Pairs[j], p.Pairs[i] }
func (p pairList) Len() int      { return len(p.Pairs) }
func (p pairList) Less(i, j int) bool {
	var truth bool
	switch {
	case p.SortByField == "value":
		iVal := p.Pairs[i].Value
		jVal := p.Pairs[j].Value
		truth = Lt(iVal.Interface(), jVal.Interface())

	case p.SortByField != "":
		if p.Pairs[i].Value.FieldByName(p.SortByField).IsValid() {
			iVal := p.Pairs[i].Value.FieldByName(p.SortByField)
			jVal := p.Pairs[j].Value.FieldByName(p.SortByField)
			truth = Lt(iVal.Interface(), jVal.Interface())
		}
	default:
		iVal := p.Pairs[i].Key
		jVal := p.Pairs[j].Key
		truth = Lt(iVal.Interface(), jVal.Interface())
	}
	return truth
}

// sorts a pairList and returns a slice of sorted values
func (p pairList) sort() []interface{} {
	if p.SortAsc {
		sort.Sort(p)
	} else {
		sort.Sort(sort.Reverse(p))
	}
	sorted := make([]interface{}, len(p.Pairs))
	for i, v := range p.Pairs {
		sorted[i] = v.Value.Interface()
	}

	return sorted
}

func IsSet(a interface{}, key interface{}) bool {
	av := reflect.ValueOf(a)
	kv := reflect.ValueOf(key)

	switch av.Kind() {
	case reflect.Array, reflect.Chan, reflect.Slice:
		if int64(av.Len()) > kv.Int() {
			return true
		}
	case reflect.Map:
		if kv.Type() == av.Type().Key() {
			return av.MapIndex(kv).IsValid()
		}
	}

	return false
}

func ReturnWhenSet(a, k interface{}) interface{} {
	av, isNil := indirect(reflect.ValueOf(a))
	if isNil {
		return ""
	}

	var avv reflect.Value
	switch av.Kind() {
	case reflect.Array, reflect.Slice:
		index, ok := k.(int)
		if ok && av.Len() > index {
			avv = av.Index(index)
		}
	case reflect.Map:
		kv := reflect.ValueOf(k)
		if kv.Type().AssignableTo(av.Type().Key()) {
			avv = av.MapIndex(kv)
		}
	}

	if avv.IsValid() {
		switch avv.Kind() {
		case reflect.Int, reflect.Int8, reflect.Int16, reflect.Int32, reflect.Int64:
			return avv.Int()
		case reflect.Uint, reflect.Uint8, reflect.Uint16, reflect.Uint32, reflect.Uint64:
			return avv.Uint()
		case reflect.Float32, reflect.Float64:
			return avv.Float()
		case reflect.String:
			return avv.String()
		}
	}

	return ""
}

func Highlight(in interface{}, lang string) template.HTML {
	var str string
	av := reflect.ValueOf(in)
	switch av.Kind() {
	case reflect.String:
		str = av.String()
	}

	return template.HTML(helpers.Highlight(html.UnescapeString(str), lang))
}

func Markdownify(text string) template.HTML {
	return template.HTML(helpers.RenderBytes(helpers.RenderingContext{Content: []byte(text), PageFmt: "markdown"}))
}

func refPage(page interface{}, ref, methodName string) template.HTML {
	value := reflect.ValueOf(page)

	method := value.MethodByName(methodName)

	if method.IsValid() && method.Type().NumIn() == 1 && method.Type().NumOut() == 2 {
		result := method.Call([]reflect.Value{reflect.ValueOf(ref)})

		url, err := result[0], result[1]

		if !err.IsNil() {
			jww.ERROR.Printf("%s", err.Interface())
			return template.HTML(fmt.Sprintf("%s", err.Interface()))
		}

		if url.String() == "" {
			jww.ERROR.Printf("ref %s could not be found\n", ref)
			return template.HTML(ref)
		}

		return template.HTML(url.String())
	}

	jww.ERROR.Printf("Can only create references from Page and Node objects.")
	return template.HTML(ref)
}

func Ref(page interface{}, ref string) template.HTML {
	return refPage(page, ref, "Ref")
}

func RelRef(page interface{}, ref string) template.HTML {
	return refPage(page, ref, "RelRef")
}

func Chomp(text interface{}) (string, error) {
	s, err := cast.ToStringE(text)
	if err != nil {
		return "", err
	}

	return strings.TrimRight(s, "\r\n"), nil
}

// Trim leading/trailing characters defined by b from a
func Trim(a interface{}, b string) (string, error) {
	aStr, err := cast.ToStringE(a)
	if err != nil {
		return "", err
	}
	return strings.Trim(aStr, b), nil
}

// Replace all occurences of b with c in a
func Replace(a, b, c interface{}) (string, error) {
	aStr, err := cast.ToStringE(a)
	if err != nil {
		return "", err
	}
	bStr, err := cast.ToStringE(b)
	if err != nil {
		return "", err
	}
	cStr, err := cast.ToStringE(c)
	if err != nil {
		return "", err
	}
	return strings.Replace(aStr, bStr, cStr, -1), nil
}

// DateFormat converts the textual representation of the datetime string into
// the other form or returns it of the time.Time value. These are formatted
// with the layout string
func DateFormat(layout string, v interface{}) (string, error) {
	t, err := cast.ToTimeE(v)
	if err != nil {
		return "", err
	}
	return t.Format(layout), nil
}

func SafeHtml(text string) template.HTML {
	return template.HTML(text)
}

// "safeHtmlAttr" is currently disabled, pending further discussion
// on its use case.  2015-01-19
func SafeHtmlAttr(text string) template.HTMLAttr {
	return template.HTMLAttr(text)
}

func SafeCss(text string) template.CSS {
	return template.CSS(text)
}

func SafeUrl(text string) template.URL {
	return template.URL(text)
}

func doArithmetic(a, b interface{}, op rune) (interface{}, error) {
	av := reflect.ValueOf(a)
	bv := reflect.ValueOf(b)
	var ai, bi int64
	var af, bf float64
	var au, bu uint64
	switch av.Kind() {
	case reflect.Int, reflect.Int8, reflect.Int16, reflect.Int32, reflect.Int64:
		ai = av.Int()
		switch bv.Kind() {
		case reflect.Int, reflect.Int8, reflect.Int16, reflect.Int32, reflect.Int64:
			bi = bv.Int()
		case reflect.Float32, reflect.Float64:
			af = float64(ai) // may overflow
			ai = 0
			bf = bv.Float()
		case reflect.Uint, reflect.Uint8, reflect.Uint16, reflect.Uint32, reflect.Uint64:
			bu = bv.Uint()
			if ai >= 0 {
				au = uint64(ai)
				ai = 0
			} else {
				bi = int64(bu) // may overflow
				bu = 0
			}
		default:
			return nil, errors.New("Can't apply the operator to the values")
		}
	case reflect.Float32, reflect.Float64:
		af = av.Float()
		switch bv.Kind() {
		case reflect.Int, reflect.Int8, reflect.Int16, reflect.Int32, reflect.Int64:
			bf = float64(bv.Int()) // may overflow
		case reflect.Float32, reflect.Float64:
			bf = bv.Float()
		case reflect.Uint, reflect.Uint8, reflect.Uint16, reflect.Uint32, reflect.Uint64:
			bf = float64(bv.Uint()) // may overflow
		default:
			return nil, errors.New("Can't apply the operator to the values")
		}
	case reflect.Uint, reflect.Uint8, reflect.Uint16, reflect.Uint32, reflect.Uint64:
		au = av.Uint()
		switch bv.Kind() {
		case reflect.Int, reflect.Int8, reflect.Int16, reflect.Int32, reflect.Int64:
			bi = bv.Int()
			if bi >= 0 {
				bu = uint64(bi)
				bi = 0
			} else {
				ai = int64(au) // may overflow
				au = 0
			}
		case reflect.Float32, reflect.Float64:
			af = float64(au) // may overflow
			au = 0
			bf = bv.Float()
		case reflect.Uint, reflect.Uint8, reflect.Uint16, reflect.Uint32, reflect.Uint64:
			bu = bv.Uint()
		default:
			return nil, errors.New("Can't apply the operator to the values")
		}
	case reflect.String:
		as := av.String()
		if bv.Kind() == reflect.String && op == '+' {
			bs := bv.String()
			return as + bs, nil
		} else {
			return nil, errors.New("Can't apply the operator to the values")
		}
	default:
		return nil, errors.New("Can't apply the operator to the values")
	}

	switch op {
	case '+':
		if ai != 0 || bi != 0 {
			return ai + bi, nil
		} else if af != 0 || bf != 0 {
			return af + bf, nil
		} else if au != 0 || bu != 0 {
			return au + bu, nil
		} else {
			return 0, nil
		}
	case '-':
		if ai != 0 || bi != 0 {
			return ai - bi, nil
		} else if af != 0 || bf != 0 {
			return af - bf, nil
		} else if au != 0 || bu != 0 {
			return au - bu, nil
		} else {
			return 0, nil
		}
	case '*':
		if ai != 0 || bi != 0 {
			return ai * bi, nil
		} else if af != 0 || bf != 0 {
			return af * bf, nil
		} else if au != 0 || bu != 0 {
			return au * bu, nil
		} else {
			return 0, nil
		}
	case '/':
		if bi != 0 {
			return ai / bi, nil
		} else if bf != 0 {
			return af / bf, nil
		} else if bu != 0 {
			return au / bu, nil
		} else {
			return nil, errors.New("Can't divide the value by 0")
		}
	default:
		return nil, errors.New("There is no such an operation")
	}
}

func Mod(a, b interface{}) (int64, error) {
	av := reflect.ValueOf(a)
	bv := reflect.ValueOf(b)
	var ai, bi int64

	switch av.Kind() {
	case reflect.Int, reflect.Int8, reflect.Int16, reflect.Int32, reflect.Int64:
		ai = av.Int()
	default:
		return 0, errors.New("Modulo operator can't be used with non integer value")
	}

	switch bv.Kind() {
	case reflect.Int, reflect.Int8, reflect.Int16, reflect.Int32, reflect.Int64:
		bi = bv.Int()
	default:
		return 0, errors.New("Modulo operator can't be used with non integer value")
	}

	if bi == 0 {
		return 0, errors.New("The number can't be divided by zero at modulo operation")
	}

	return ai % bi, nil
}

func ModBool(a, b interface{}) (bool, error) {
	res, err := Mod(a, b)
	if err != nil {
		return false, err
	}
	return res == int64(0), nil
}

func Partial(name string, context_list ...interface{}) template.HTML {
	if strings.HasPrefix("partials/", name) {
		name = name[8:]
	}
	var context interface{}

	if len(context_list) == 0 {
		context = nil
	} else {
		context = context_list[0]
	}
	return ExecuteTemplateToHTML(context, "partials/"+name, "theme/partials/"+name)
}

func ExecuteTemplate(context interface{}, buffer *bytes.Buffer, layouts ...string) {
	worked := false
	for _, layout := range layouts {

		name := layout

		if localTemplates.Lookup(name) == nil {
			name = layout + ".html"
		}

		if localTemplates.Lookup(name) != nil {
			err := localTemplates.ExecuteTemplate(buffer, name, context)
			if err != nil {
				jww.ERROR.Println(err, "in", name)
			}
			worked = true
			break
		}
	}
	if !worked {
		jww.ERROR.Println("Unable to render", layouts)
		jww.ERROR.Println("Expecting to find a template in either the theme/layouts or /layouts in one of the following relative locations", layouts)
	}
}

func ExecuteTemplateToHTML(context interface{}, layouts ...string) template.HTML {
	b := bp.GetBuffer()
	defer bp.PutBuffer(b)
	ExecuteTemplate(context, b, layouts...)
	return template.HTML(b.String())
}

func (t *GoHtmlTemplate) LoadEmbedded() {
	t.EmbedShortcodes()
	t.EmbedTemplates()
}

func (t *GoHtmlTemplate) AddInternalTemplate(prefix, name, tpl string) error {
	if prefix != "" {
		return t.AddTemplate("_internal/"+prefix+"/"+name, tpl)
	} else {
		return t.AddTemplate("_internal/"+name, tpl)
	}
}

func (t *GoHtmlTemplate) AddInternalShortcode(name, content string) error {
	return t.AddInternalTemplate("shortcodes", name, content)
}

func (t *GoHtmlTemplate) AddTemplate(name, tpl string) error {
	_, err := t.New(name).Parse(tpl)
	if err != nil {
		t.errors = append(t.errors, &templateErr{name: name, err: err})
	}
	return err
}

func (t *GoHtmlTemplate) AddTemplateFile(name, path string) error {
	// get the suffix and switch on that
	ext := filepath.Ext(path)
	switch ext {
	case ".amber":
		compiler := amber.New()
		// Parse the input file
		if err := compiler.ParseFile(path); err != nil {
			return nil
		}

		if _, err := compiler.CompileWithTemplate(t.New(name)); err != nil {
			return err
		}
	case ".ace":
		b, err := ioutil.ReadFile(path)
		if err != nil {
			return err
		}
		name = name[:len(name)-len(ext)] + ".html"
		base := ace.NewFile(path, b)
		inner := ace.NewFile("", []byte{})
		rslt, err := ace.ParseSource(ace.NewSource(base, inner, []*ace.File{}), nil)
		if err != nil {
			t.errors = append(t.errors, &templateErr{name: name, err: err})
			return err
		}
		_, err = ace.CompileResultWithTemplate(t.New(name), rslt, nil)
		if err != nil {
			t.errors = append(t.errors, &templateErr{name: name, err: err})
		}
		return err
	default:
		b, err := ioutil.ReadFile(path)
		if err != nil {
			return err
		}

		return t.AddTemplate(name, string(b))
	}

	return nil

}

func (t *GoHtmlTemplate) GenerateTemplateNameFrom(base, path string) string {
	name, _ := filepath.Rel(base, path)
	return filepath.ToSlash(name)
}

func isDotFile(path string) bool {
	return filepath.Base(path)[0] == '.'
}

func (t *GoHtmlTemplate) loadTemplates(absPath string, prefix string) {
	walker := func(path string, fi os.FileInfo, err error) error {
		if err != nil {
			return nil
		}

		if fi.Mode()&os.ModeSymlink == os.ModeSymlink {
			link, err := filepath.EvalSymlinks(absPath)
			if err != nil {
				jww.ERROR.Printf("Cannot read symbolic link '%s', error was: %s", absPath, err)
				return nil
			}
			linkfi, err := os.Stat(link)
			if err != nil {
				jww.ERROR.Printf("Cannot stat '%s', error was: %s", link, err)
				return nil
			}
			if !linkfi.Mode().IsRegular() {
				jww.ERROR.Printf("Symbolic links for directories not supported, skipping '%s'", absPath)
			}
			return nil
		}

		if !fi.IsDir() {
			if isDotFile(path) {
				return nil
			}

			tplName := t.GenerateTemplateNameFrom(absPath, path)

			if prefix != "" {
				tplName = strings.Trim(prefix, "/") + "/" + tplName
			}

			t.AddTemplateFile(tplName, path)

		}
		return nil
	}

	filepath.Walk(absPath, walker)
}

func (t *GoHtmlTemplate) LoadTemplatesWithPrefix(absPath string, prefix string) {
	t.loadTemplates(absPath, prefix)
}

func (t *GoHtmlTemplate) LoadTemplates(absPath string) {
	t.loadTemplates(absPath, "")
}

func (t *GoHtmlTemplate) PrintErrors() {
	for _, e := range t.errors {
		jww.ERROR.Println(e.err)
	}
}

func init() {
	funcMap = template.FuncMap{
		"urlize":      helpers.Urlize,
		"sanitizeurl": helpers.SanitizeUrl,
		"eq":          Eq,
		"ne":          Ne,
		"gt":          Gt,
		"ge":          Ge,
		"lt":          Lt,
		"le":          Le,
		"in":          In,
		"intersect":   Intersect,
		"isset":       IsSet,
		"echoParam":   ReturnWhenSet,
		"safeHtml":    SafeHtml,
		"safeCss":     SafeCss,
		"safeUrl":     SafeUrl,
		"markdownify": Markdownify,
		"first":       First,
		"where":       Where,
		"delimit":     Delimit,
		"sort":        Sort,
		"highlight":   Highlight,
		"add":         func(a, b interface{}) (interface{}, error) { return doArithmetic(a, b, '+') },
		"sub":         func(a, b interface{}) (interface{}, error) { return doArithmetic(a, b, '-') },
		"div":         func(a, b interface{}) (interface{}, error) { return doArithmetic(a, b, '/') },
		"mod":         Mod,
		"mul":         func(a, b interface{}) (interface{}, error) { return doArithmetic(a, b, '*') },
		"modBool":     ModBool,
		"lower":       func(a string) string { return strings.ToLower(a) },
		"upper":       func(a string) string { return strings.ToUpper(a) },
		"title":       func(a string) string { return strings.Title(a) },
		"partial":     Partial,
		"ref":         Ref,
		"relref":      RelRef,
		"apply":       Apply,
		"chomp":       Chomp,
		"replace":     Replace,
		"trim":        Trim,
		"dateFormat":  DateFormat,
<<<<<<< HEAD
		"colorize16":  helpers.Colorize16,
=======
		"getJson":     GetJson,
		"getCsv":      GetCsv,
>>>>>>> dc7b7ef8
	}

}<|MERGE_RESOLUTION|>--- conflicted
+++ resolved
@@ -1312,12 +1312,9 @@
 		"replace":     Replace,
 		"trim":        Trim,
 		"dateFormat":  DateFormat,
-<<<<<<< HEAD
-		"colorize16":  helpers.Colorize16,
-=======
 		"getJson":     GetJson,
 		"getCsv":      GetCsv,
->>>>>>> dc7b7ef8
+		"colorize16":  helpers.Colorize16,
 	}
 
 }