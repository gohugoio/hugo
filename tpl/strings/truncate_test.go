// Copyright 2016 The Hugo Authors. All rights reserved.
//
// Licensed under the Apache License, Version 2.0 (the "License");
// you may not use this file except in compliance with the License.
// You may obtain a copy of the License at
// http://www.apache.org/licenses/LICENSE-2.0
//
// Unless required by applicable law or agreed to in writing, software
// distributed under the License is distributed on an "AS IS" BASIS,
// WITHOUT WARRANTIES OR CONDITIONS OF ANY KIND, either express or implied.
// See the License for the specific language governing permissions and
// limitations under the License.

package strings

import (
	"html/template"
	"reflect"
	"strings"
	"testing"
)

func TestTruncate(t *testing.T) {
	t.Parallel()

	var err error
	cases := []struct {
		v1    any
		v2    any
		v3    any
		want  any
		isErr bool
	}{
		{10, "I am a test sentence", nil, template.HTML("I am a …"), false},
		{10, "", "I am a test sentence", template.HTML("I am a"), false},
		{10, "", "a b c d e f g h i j k", template.HTML("a b c d e"), false},
		{12, "", "<b>Should be escaped</b>", template.HTML("&lt;b&gt;Should be"), false},
		{10, template.HTML(" <a href='#'>Read more</a>"), "I am a test sentence", template.HTML("I am a <a href='#'>Read more</a>"), false},
		{20, template.HTML("I have a <a href='/markdown'>Markdown link</a> inside."), nil, template.HTML("I have a <a href='/markdown'>Markdown …</a>"), false},
		{10, "IamanextremelylongwordthatjustgoesonandonandonjusttoannoyyoualmostasifIwaswritteninGermanActuallyIbettheresagermanwordforthis", nil, template.HTML("Iamanextre …"), false},
		{10, template.HTML("<p>IamanextremelylongwordthatjustgoesonandonandonjusttoannoyyoualmostasifIwaswritteninGermanActuallyIbettheresagermanwordforthis</p>"), nil, template.HTML("<p>Iamanextre …</p>"), false},
		{13, template.HTML("With <a href=\"/markdown\">Markdown</a> inside."), nil, template.HTML("With <a href=\"/markdown\">Markdown …</a>"), false},
		{14, "Hello中国 Good 好的", nil, template.HTML("Hello中国 Good 好 …"), false},
		{15, "", template.HTML("A <br> tag that's not closed"), template.HTML("A <br> tag that's"), false},
		{14, template.HTML("<p>Hello中国 Good 好的</p>"), nil, template.HTML("<p>Hello中国 Good 好 …</p>"), false},
		{2, template.HTML("<p>P1</p><p>P2</p>"), nil, template.HTML("<p>P1 …</p>"), false},
		{3, template.HTML(strings.Repeat("<p>P</p>", 20)), nil, template.HTML("<p>P</p><p>P</p><p>P …</p>"), false},
		{18, template.HTML("<p>test <b>hello</b> test something</p>"), nil, template.HTML("<p>test <b>hello</b> test …</p>"), false},
		{4, template.HTML("<p>a<b><i>b</b>c d e</p>"), nil, template.HTML("<p>a<b><i>b</b>c …</p>"), false},
		{
			42,
			template.HTML(`With strangely formatted
							<a
							href="#"
								target="_blank"
							>HTML</a
							>
							inside.`),
			nil,
			template.HTML(`With strangely formatted
							<a
							href="#"
								target="_blank"
							>HTML …</a>`),
			false,
		},
		{10, nil, nil, template.HTML(""), true},
		{nil, nil, nil, template.HTML(""), true},
	}
	for i, c := range cases {
		var result template.HTML
		if c.v2 == nil {
			result, err = ns.Truncate(c.v1)
		} else if c.v3 == nil {
			result, err = ns.Truncate(c.v1, c.v2)
		} else {
			result, err = ns.Truncate(c.v1, c.v2, c.v3)
		}

		if c.isErr {
			if err == nil {
				t.Errorf("[%d] Slice didn't return an expected error", i)
			}
		} else {
			if err != nil {
				t.Errorf("[%d] failed: %s", i, err)
				continue
			}
			if !reflect.DeepEqual(result, c.want) {
				t.Errorf("[%d] got '%s' but expected '%s'", i, result, c.want)
			}
		}
	}

	// Too many arguments
	_, err = ns.Truncate(10, " ...", "I am a test sentence", "wrong")
	if err == nil {
		t.Errorf("Should have errored")
	}
}

func BenchmarkTruncate(b *testing.B) {
	b.Run("Plain text", func(b *testing.B) {
		for i := 0; i < b.N; i++ {
			ns.Truncate(10, "I am a test sentence")
		}
	})

	b.Run("With link", func(b *testing.B) {
		for i := 0; i < b.N; i++ {
<<<<<<< HEAD
			ns.Truncate(10, template.HTML("I have a <a href='/markdown'>Markdown link</a> inside"))
=======
			ns.Truncate(10,  template.HTML("I have a <a href='/markdown'>Markdown link</a> inside"))
>>>>>>> 664aad4e
		}
	})

	b.Run("Plain text (medium)", func(b *testing.B) {
		for i := 0; i < b.N; i++ {
			ns.Truncate(371, `Lorem ipsum dolor sit amet, consectetur adipiscing elit, sed do eiusmod tempor incididunt ut labore et dolore magna aliqua.
Ut enim ad minim veniam, quis nostrud exercitation ullamco laboris nisi ut aliquip ex ea commodo consequat.
Duis aute irure dolor in reprehenderit in voluptate velit esse cillum dolore eu fugiat nulla pariatur.
Excepteur sint occaecat cupidatat non proident, sunt in culpa qui officia deserunt mollit anim id est laborum.`)
		}
	})

	b.Run("With HTML (medium)", func(b *testing.B) {
		for i := 0; i < b.N; i++ {
			ns.Truncate(371, template.HTML(`Lorem ipsum dolor sit amet, <span>consectetur adipiscing elit</span>, sed do eiusmod tempor incididunt ut labore et dolore magna aliqua.
Ut enim ad minim veniam, <p>quis nostrud exercitation ullamco</p> laboris nisi ut aliquip ex ea commodo consequat.
Duis aute irure dolor in reprehenderit in voluptate velit esse cillum dolore eu fugiat nulla pariatur.
Excepteur <code>sint occaecat cupidatat</code> non proident, <a href="#my-text">sunt in culpa qui officia deserunt mollit anim id est</a> laborum.`))
		}
	})

	b.Run("Plain text (long)", func(b *testing.B) {
		for i := 0; i < b.N; i++ {
			ns.Truncate(1850, `Lorem ipsum dolor sit amet, consectetur adipiscing elit, sed do eiusmod tempor incididunt ut labore et dolore magna aliqua.
Ut enim ad minim veniam, quis nostrud exercitation ullamco laboris nisi ut aliquip ex ea commodo consequat.
Duis aute irure dolor in reprehenderit in voluptate velit esse cillum dolore eu fugiat nulla pariatur.
Excepteur sint occaecat cupidatat non proident, sunt in culpa qui officia deserunt mollit anim id est laborum.
Sed ut perspiciatis unde omnis iste natus error sit voluptatem accusantium doloremque laudantium, totam rem aperiam, eaque ipsa quae ab illo inventore veritatis et quasi architecto beatae vitae dicta sunt explicabo.
Nemo enim ipsam voluptatem quia voluptas sit aspernatur aut odit aut fugit, sed quia consequuntur magni dolores eos qui ratione voluptatem sequi nesciunt.
Neque porro quisquam est, qui dolorem ipsum quia dolor sit amet, consectetur, adipisci velit, sed quia non numquam eius modi tempora incidunt ut labore et dolore magnam aliquam quaerat voluptatem.
Ut enim ad minima veniam, quis nostrum exercitationem ullam corporis suscipit laboriosam, nisi ut aliquid ex ea commodi consequatur?
Quis autem vel eum iure reprehenderit qui in ea voluptate velit esse quam nihil molestiae consequatur, vel illum qui dolorem eum fugiat quo voluptas nulla pariatur?
At vero eos et accusamus et iusto odio dignissimos ducimus qui blanditiis praesentium voluptatum deleniti atque corrupti quos dolores et quas molestias excepturi sint
occaecati cupiditate non provident, similique sunt in culpa qui officia deserunt mollitia animi, id est laborum et dolorum fuga.
Et harum quidem rerum facilis est et expedita distinctio. Nam libero tempore, cum soluta nobis est eligendi optio cumque nihil impedit quo minus id quod maxime placeat
facere possimus, omnis voluptas assumenda est, omnis dolor repellendus.
Temporibus autem quibusdam et aut officiis debitis aut rerum necessitatibus saepe eveniet ut et voluptates repudiandae sint et molestiae non recusandae.
Itaque earum rerum hic tenetur a sapiente delectus, ut aut reiciendis voluptatibus maiores alias consequatur aut perferendis doloribus asperiores repellat.`)
		}
	})

	b.Run("HTML text (long)", func(b *testing.B) {
		for i := 0; i < b.N; i++ {
<<<<<<< HEAD
			ns.Truncate(1850, template.HTML(`Lorem ipsum dolor sit amet, <span>consectetur adipiscing elit</span>, sed do eiusmod tempor incididunt ut labore et dolore magna aliqua.
=======
			ns.Truncate(1850,  template.HTML(`Lorem ipsum dolor sit amet, <span>consectetur adipiscing elit</span>, sed do eiusmod tempor incididunt ut labore et dolore magna aliqua.
>>>>>>> 664aad4e
Ut enim ad minim veniam, <p>quis nostrud exercitation ullamco</p> laboris nisi ut aliquip ex ea commodo consequat.
Duis aute irure dolor in reprehenderit in voluptate velit esse cillum dolore eu fugiat nulla pariatur.
Excepteur <code>sint occaecat cupidatat</code> non proident, <a href="#my-text">sunt in culpa qui officia deserunt mollit anim id est</a> laborum.
Sed ut <span>perspiciatis unde omnis iste natus error sit voluptatem</span> accusantium doloremque laudantium, totam rem aperiam, eaque ipsa quae ab illo inventore veritatis et quasi architecto beatae vitae dicta sunt explicabo.
Nemo enim ipsam voluptatem quia voluptas sit aspernatur aut odit aut fugit, sed quia consequuntur magni dolores eos qui ratione voluptatem sequi nesciunt.
Neque porro quisquam est, qui dolorem ipsum quia dolor sit amet, consectetur, adipisci velit, sed quia non numquam eius modi tempora incidunt ut labore et dolore magnam aliquam quaerat voluptatem.
Ut enim ad minima veniam, quis nostrum exercitationem <a href="/home-page">ullam corporis suscipit laboriosam</a>, nisi ut aliquid ex ea commodi consequatur?
Quis autem vel eum iure reprehenderit qui in ea voluptate velit esse quam nihil molestiae consequatur, vel illum qui dolorem eum fugiat quo voluptas nulla pariatur?
At vero eos et accusamus et iusto odio dignissimos ducimus qui blanditiis praesentium voluptatum deleniti atque corrupti quos dolores et quas molestias excepturi sint
occaecati cupiditate non provident, <div class="my-text-class">similique sunt in culpa qui officia deserunt mollitia animi</div>, id est laborum et dolorum fuga.
Et harum quidem rerum facilis est et expedita distinctio. Nam libero tempore, cum soluta nobis est eligendi optio cumque nihil impedit quo minus id quod maxime placeat
facere possimus, omnis voluptas assumenda est, omnis dolor repellendus.
Temporibus autem quibusdam et aut officiis debitis aut rerum necessitatibus saepe <h3>eveniet ut et voluptates repudiandae sint et molestiae non recusandae.</h3>
Itaque earum rerum hic tenetur a sapiente delectus, ut aut reiciendis voluptatibus maiores alias consequatur aut perferendis doloribus asperiores repellat.`))
		}
	})

}<|MERGE_RESOLUTION|>--- conflicted
+++ resolved
@@ -108,11 +108,7 @@
 
 	b.Run("With link", func(b *testing.B) {
 		for i := 0; i < b.N; i++ {
-<<<<<<< HEAD
-			ns.Truncate(10, template.HTML("I have a <a href='/markdown'>Markdown link</a> inside"))
-=======
-			ns.Truncate(10,  template.HTML("I have a <a href='/markdown'>Markdown link</a> inside"))
->>>>>>> 664aad4e
+			ns.Truncate(10, "I have a <a href='/markdown'>Markdown link</a> inside")
 		}
 	})
 
@@ -156,11 +152,7 @@
 
 	b.Run("HTML text (long)", func(b *testing.B) {
 		for i := 0; i < b.N; i++ {
-<<<<<<< HEAD
-			ns.Truncate(1850, template.HTML(`Lorem ipsum dolor sit amet, <span>consectetur adipiscing elit</span>, sed do eiusmod tempor incididunt ut labore et dolore magna aliqua.
-=======
-			ns.Truncate(1850,  template.HTML(`Lorem ipsum dolor sit amet, <span>consectetur adipiscing elit</span>, sed do eiusmod tempor incididunt ut labore et dolore magna aliqua.
->>>>>>> 664aad4e
+			ns.Truncate(1850, `Lorem ipsum dolor sit amet, <span>consectetur adipiscing elit</span>, sed do eiusmod tempor incididunt ut labore et dolore magna aliqua.
 Ut enim ad minim veniam, <p>quis nostrud exercitation ullamco</p> laboris nisi ut aliquip ex ea commodo consequat.
 Duis aute irure dolor in reprehenderit in voluptate velit esse cillum dolore eu fugiat nulla pariatur.
 Excepteur <code>sint occaecat cupidatat</code> non proident, <a href="#my-text">sunt in culpa qui officia deserunt mollit anim id est</a> laborum.
@@ -174,8 +166,7 @@
 Et harum quidem rerum facilis est et expedita distinctio. Nam libero tempore, cum soluta nobis est eligendi optio cumque nihil impedit quo minus id quod maxime placeat
 facere possimus, omnis voluptas assumenda est, omnis dolor repellendus.
 Temporibus autem quibusdam et aut officiis debitis aut rerum necessitatibus saepe <h3>eveniet ut et voluptates repudiandae sint et molestiae non recusandae.</h3>
-Itaque earum rerum hic tenetur a sapiente delectus, ut aut reiciendis voluptatibus maiores alias consequatur aut perferendis doloribus asperiores repellat.`))
+Itaque earum rerum hic tenetur a sapiente delectus, ut aut reiciendis voluptatibus maiores alias consequatur aut perferendis doloribus asperiores repellat.`)
 		}
 	})
-
 }