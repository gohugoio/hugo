// Copyright 2017 The Hugo Authors. All rights reserved.
//
// Licensed under the Apache License, Version 2.0 (the "License");
// you may not use this file except in compliance with the License.
// You may obtain a copy of the License at
// http://www.apache.org/licenses/LICENSE-2.0
//
// Unless required by applicable law or agreed to in writing, software
// distributed under the License is distributed on an "AS IS" BASIS,
// WITHOUT WARRANTIES OR CONDITIONS OF ANY KIND, either express or implied.
// See the License for the specific language governing permissions and
// limitations under the License.

// Package os provides template functions for interacting with the operating
// system.
package os

import (
	"errors"
	"fmt"
	_os "os"

	"github.com/gohugoio/hugo/deps"
	"github.com/spf13/afero"
	"github.com/spf13/cast"
)

// New returns a new instance of the os-namespaced template functions.
func New(d *deps.Deps) *Namespace {
	var rfs afero.Fs
	if d.Fs != nil {
		rfs = d.Fs.WorkingDir
		if d.PathSpec != nil && d.PathSpec.BaseFs != nil {
			rfs = afero.NewReadOnlyFs(afero.NewCopyOnWriteFs(d.PathSpec.BaseFs.Content.Fs, d.Fs.WorkingDir))
		}

	}

	return &Namespace{
		readFileFs: rfs,
		deps:       d,
	}
}

// Namespace provides template functions for the "os" namespace.
type Namespace struct {
	readFileFs afero.Fs
	deps       *deps.Deps
}

// Getenv retrieves the value of the environment variable named by the key.
// It returns the value, which will be empty if the variable is not present.
func (ns *Namespace) Getenv(key interface{}) (string, error) {
	skey, err := cast.ToStringE(key)
	if err != nil {
		return "", nil
	}

	return _os.Getenv(skey), nil
}

// readFile reads the file named by filename in the given filesystem
// and returns the contents as a string.
func readFile(fs afero.Fs, filename string) (string, error) {
	if filename == "" {
		return "", errors.New("readFile needs a filename")
	}

<<<<<<< HEAD
	if info, err := fs.Stat(filename); err == nil {
		if info.Size() > 100000000 {
			return "", fmt.Errorf("file %q is too big", filename)
		}
	} else {
		if os.IsNotExist(err) {
			return "", fmt.Errorf("file %q does not exist", filename)
		}
		return "", err
	}
=======
>>>>>>> 24c716ca
	b, err := afero.ReadFile(fs, filename)
	if err != nil {
		return "", err
	}

	return string(b), nil
}

// ReadFile reads the file named by filename relative to the configured WorkingDir.
// It returns the contents as a string.
// There is an upper size limit set at 1 megabytes.
func (ns *Namespace) ReadFile(i interface{}) (string, error) {
	s, err := cast.ToStringE(i)
	if err != nil {
		return "", err
	}

	if ns.deps.PathSpec != nil {
		s = ns.deps.PathSpec.RelPathify(s)
	}

	return readFile(ns.readFileFs, s)
}

// ReadDir lists the directory contents relative to the configured WorkingDir.
func (ns *Namespace) ReadDir(i interface{}) ([]_os.FileInfo, error) {
	path, err := cast.ToStringE(i)
	if err != nil {
		return nil, err
	}

	list, err := afero.ReadDir(ns.deps.Fs.WorkingDir, path)
	if err != nil {
		return nil, fmt.Errorf("failed to read directory %q: %s", path, err)
	}

	return list, nil
}

// FileExists checks whether a file exists under the given path.
func (ns *Namespace) FileExists(i interface{}) (bool, error) {
	path, err := cast.ToStringE(i)
	if err != nil {
		return false, err
	}

	if path == "" {
		return false, errors.New("fileExists needs a path to a file")
	}

	status, err := afero.Exists(ns.readFileFs, path)
	if err != nil {
		return false, err
	}

	return status, nil
}

// Stat returns the os.FileInfo structure describing file.
func (ns *Namespace) Stat(i interface{}) (_os.FileInfo, error) {
	path, err := cast.ToStringE(i)
	if err != nil {
		return nil, err
	}

	if path == "" {
		return nil, errors.New("fileStat needs a path to a file")
	}

	r, err := ns.readFileFs.Stat(path)
	if err != nil {
		return nil, err
	}

	return r, nil
}<|MERGE_RESOLUTION|>--- conflicted
+++ resolved
@@ -66,19 +66,6 @@
 		return "", errors.New("readFile needs a filename")
 	}
 
-<<<<<<< HEAD
-	if info, err := fs.Stat(filename); err == nil {
-		if info.Size() > 100000000 {
-			return "", fmt.Errorf("file %q is too big", filename)
-		}
-	} else {
-		if os.IsNotExist(err) {
-			return "", fmt.Errorf("file %q does not exist", filename)
-		}
-		return "", err
-	}
-=======
->>>>>>> 24c716ca
 	b, err := afero.ReadFile(fs, filename)
 	if err != nil {
 		return "", err
