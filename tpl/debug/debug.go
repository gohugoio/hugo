// Copyright 2020 The Hugo Authors. All rights reserved.
//
// Licensed under the Apache License, Version 2.0 (the "License");
// you may not use this file except in compliance with the License.
// You may obtain a copy of the License at
// http://www.apache.org/licenses/LICENSE-2.0
//
// Unless required by applicable law or agreed to in writing, software
// distributed under the License is distributed on an "AS IS" BASIS,
// WITHOUT WARRANTIES OR CONDITIONS OF ANY KIND, either express or implied.
// See the License for the specific language governing permissions and
// limitations under the License.

// Package debug provides template functions to help debugging templates.
package debug

import (
	"reflect"
	"sort"

	"github.com/sanity-io/litter"
	"github.com/spf13/cast"
	"github.com/yuin/goldmark/util"

	"github.com/gohugoio/hugo/deps"
)

// New returns a new instance of the debug-namespaced template functions.
func New(d *deps.Deps) *Namespace {
	return &Namespace{}
}

// Namespace provides template functions for the "debug" namespace.
type Namespace struct {
}

// Dump returns a object dump of val as a string.
// Note that not every value passed to Dump will print so nicely, but
// we'll improve on that.
//
// We recommend using the "go" Chroma lexer to format the output
// nicely.
//
// Also note that the output from Dump may change from Hugo version to the next,
// so don't depend on a specific output.
func (ns *Namespace) Dump(val any) string {
	return litter.Sdump(val)
}

<<<<<<< HEAD
// List returns a slice of field names and method names of the struct/pointer or keys of the map
// This method scans the provided value shallow, non-recursively.
func (ns *Namespace) List(val any) []string {

	fields := make([]string, 0)
	value := reflect.ValueOf(val)

	if value.Kind() == reflect.Map {
		for _, key := range value.MapKeys() {
			fields = append(fields, key.String())
			sort.Strings(fields)
		}
	}

	// Dereference the pointer if needed
	if value.Kind() == reflect.Pointer {
		value = value.Elem()
	}

	if value.Kind() == reflect.Struct {
		// Iterate over the fields
		for i := 0; i < value.NumField(); i++ {
			field := value.Type().Field(i)

			// Only add exported fields
			if field.PkgPath == "" {
				fields = append(fields, field.Name)
			}
		}

		// Calling NumMethod() on the pointer type returns the number of methods
		// defined for the pointer type as well as the non pointer type.
		// Calling NumMethod() on the non pointer type returns on the other hand only the number of non pointer methods.
		pointerType := reflect.PointerTo(value.Type())

		for i := 0; i < pointerType.NumMethod(); i++ {
			method := pointerType.Method(i)
			fields = append(fields, method.Name)
		}
	}

	return fields
=======
// VisualizeSpaces returns a string with spaces replaced by a visible string.
func (ns *Namespace) VisualizeSpaces(val any) string {
	s := cast.ToString(val)
	return string(util.VisualizeSpaces([]byte(s)))
>>>>>>> d234a963
}<|MERGE_RESOLUTION|>--- conflicted
+++ resolved
@@ -47,7 +47,6 @@
 	return litter.Sdump(val)
 }
 
-<<<<<<< HEAD
 // List returns a slice of field names and method names of the struct/pointer or keys of the map
 // This method scans the provided value shallow, non-recursively.
 func (ns *Namespace) List(val any) []string {
@@ -90,10 +89,10 @@
 	}
 
 	return fields
-=======
+}
+
 // VisualizeSpaces returns a string with spaces replaced by a visible string.
 func (ns *Namespace) VisualizeSpaces(val any) string {
 	s := cast.ToString(val)
 	return string(util.VisualizeSpaces([]byte(s)))
->>>>>>> d234a963
 }