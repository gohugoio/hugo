---
title: Menu Templates
linktitle: Menu Templates
description: Menus are a powerful but simple feature for content management but can be easily manipulated in your templates to meet your design needs.
date: 2017-02-01
publishdate: 2017-02-01
lastmod: 2017-02-01
categories: [templates]
keywords: [lists,sections,menus]
menu:
  docs:
    title: "how to use menus in templates"
    parent: "templates"
    weight: 130
weight: 130
sections_weight: 130
draft: false
aliases: [/templates/menus/]
toc: false
---

Hugo makes no assumptions about how your rendered HTML will be
structured. Instead, it provides all of the functions you will need to be
able to build your menu however you want.

The following is an example:

{{< code file="layouts/partials/sidebar.html" download="sidebar.html" >}}
<!-- sidebar start -->
<aside>
<<<<<<< HEAD
    <div id="sidebar" class="nav-collapse">
        <!-- sidebar menu start-->
        <ul class="sidebar-menu">
          {{ $currentPage := . }}
          {{ range .Site.Menus.main }}
              {{ if .HasChildren }}

            <li class="sub-menu{{if $currentPage.HasMenuCurrent "main" . }} active{{end}}">
            <a href="javascript:;" class="">
                {{ .Pre }}
                <span>{{ .Name }}</span>
                <span class="menu-arrow arrow_carrot-right"></span>
            </a>
            <ul class="sub">
                {{ range .Children }}
                <li{{if $currentPage.IsMenuCurrent "main" . }} class="active"{{end}}><a href="{{.URL}}"> {{ .Name }} </a> </li>
                {{ end }}
            </ul>
          {{else}}
            <li>
            <a href="{{ .URL }}" title="{{ .Title }}">
                {{ .Pre }}
                <span>{{ .Name }}</span>
            </a>
          {{end}}
          </li>
          {{end}}
            <li> <a href="https://github.com/gohugoio/hugo/issues" target="blank">Questions and Issues</a> </li>
            <li> <a href="#" target="blank">Edit this Page</a> </li>
        </ul>
        <!-- sidebar menu end-->
    </div>
=======
  <ul>
    {{ $currentPage := . }}
    {{ range .Site.Menus.main }}
      {{ if .HasChildren }}
        <li class="{{ if $currentPage.HasMenuCurrent "main" . }}active{{ end }}">
          <a href="#">
            {{ .Pre }}
            <span>{{ .Name }}</span>
          </a>
          <ul class="sub-menu">
            {{ range .Children }}
              <li class="{{ if $currentPage.IsMenuCurrent "main" . }}active{{ end }}">
                <a href="{{ .URL }}">{{ .Name }}</a>
            {{ end }}
          </ul>
      {{else}}
        <li>
          <a href="{{.URL}}">
            {{ .Pre }}
            <span>{{ .Name }}</span>
          </a>
      {{end}}
    {{end}}
    <li>
      <a href="#" target="blank">Hardcoded Link 1</a>
    <li>
      <a href="#" target="blank">Hardcoded Link 2</a>
  </ul>
>>>>>>> e1fd710b
</aside>
{{< /code >}}

{{% note "`absLangURL` and `relLangURL`" %}}
Use the [`absLangUrl`](/functions/abslangurl) or [`relLangUrl`](/functions/rellangurl) functions if your theme makes use of the [multilingual feature](/content-management/multilingual/). In contrast to `absURL` and `relURL`, these two functions add the correct language prefix to the url.
{{% /note %}}

## Section Menu for Lazy Bloggers

To enable this menu, configure `sectionPagesMenu` in your site `config`:

```
sectionPagesMenu = "main"
```

The menu name can be anything, but take a note of what it is.

This will create a menu with all the sections as menu items and all the sections' pages as "shadow-members". The _shadow_ implies that the pages isn't represented by a menu-item themselves, but this enables you to create a top-level menu like this:

```
<nav class="sidebar-nav">
    {{ $currentPage := . }}
    {{ range .Site.Menus.main }}
    <a class="sidebar-nav-item{{if or ($currentPage.IsMenuCurrent "main" .) ($currentPage.HasMenuCurrent "main" .) }} active{{end}}" href="{{ .URL }}" title="{{ .Title }}">{{ .Name }}</a>
    {{ end }}
</nav>
```

In the above, the menu item is marked as active if on the current section's list page or on a page in that section.


## Site Config menus

The above is all that's needed. But if you want custom menu items, e.g. changing weight, name, or link title attribute, you can define them manually in the site config, i.e. `config.toml`:

```
[[menu.main]]
    name = "This is the blog section"
    title = "blog section"
    weight = -110
    identifier = "blog"
    url = "/blog/"
```

{{% note %}}
The `identifier` *must* match the section name.
{{% /note %}}

## Menu Entries from the Page's front matter

It's also possible to create menu entries from the page (i.e. the `.md`-file).

Here is a `yaml` example:

```
---
title: Menu Templates
linktitle: Menu Templates
menu:
  docs:
    title: "how to use menus in templates"
    parent: "templates"
    weight: 130
---
...
```

{{% note %}}
You can define more than one menu. It also doesn't have to be a complex value,
`menu` can also be a string, an array of strings, or an array of complex values
like in the example above.
{{% /note %}}

### Using .Page in Menus

If you use the front matter method of defining menu entries, you'll get access to the `.Page` variable.
This allows to use every variable that's reachable from the [page variable](/variables/page/).

This variable is only set when the menu entry is defined in the page's front matter.
Menu entries from the site config don't know anything about `.Page`.

That's why you have to use the go template's `with` keyword or something similar in your templating language.

Here's an example:

```
<nav class="sidebar-nav">
  {{ range .Site.Menus.main }}
    <a href="{{ .URL }}" title="{{ .Title }}">
      {{- .Name -}}
      {{- with .Page -}}
        <span class="date">
        {{- dateFormat " (2006-01-02)" .Date -}}
        </span>
      {{- end -}}
    </a>
  {{ end }}
</nav>
```<|MERGE_RESOLUTION|>--- conflicted
+++ resolved
@@ -28,40 +28,6 @@
 {{< code file="layouts/partials/sidebar.html" download="sidebar.html" >}}
 <!-- sidebar start -->
 <aside>
-<<<<<<< HEAD
-    <div id="sidebar" class="nav-collapse">
-        <!-- sidebar menu start-->
-        <ul class="sidebar-menu">
-          {{ $currentPage := . }}
-          {{ range .Site.Menus.main }}
-              {{ if .HasChildren }}
-
-            <li class="sub-menu{{if $currentPage.HasMenuCurrent "main" . }} active{{end}}">
-            <a href="javascript:;" class="">
-                {{ .Pre }}
-                <span>{{ .Name }}</span>
-                <span class="menu-arrow arrow_carrot-right"></span>
-            </a>
-            <ul class="sub">
-                {{ range .Children }}
-                <li{{if $currentPage.IsMenuCurrent "main" . }} class="active"{{end}}><a href="{{.URL}}"> {{ .Name }} </a> </li>
-                {{ end }}
-            </ul>
-          {{else}}
-            <li>
-            <a href="{{ .URL }}" title="{{ .Title }}">
-                {{ .Pre }}
-                <span>{{ .Name }}</span>
-            </a>
-          {{end}}
-          </li>
-          {{end}}
-            <li> <a href="https://github.com/gohugoio/hugo/issues" target="blank">Questions and Issues</a> </li>
-            <li> <a href="#" target="blank">Edit this Page</a> </li>
-        </ul>
-        <!-- sidebar menu end-->
-    </div>
-=======
   <ul>
     {{ $currentPage := . }}
     {{ range .Site.Menus.main }}
@@ -90,7 +56,6 @@
     <li>
       <a href="#" target="blank">Hardcoded Link 2</a>
   </ul>
->>>>>>> e1fd710b
 </aside>
 {{< /code >}}
 
