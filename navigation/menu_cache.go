--- conflicted
+++ resolved
@@ -41,17 +41,6 @@
 	return &menuCache{m: make(map[string][]menuCacheEntry)}
 }
 
-<<<<<<< HEAD
-// clear clears the menuCache.
-func (c *menuCache) clear() {
-	c.Lock()
-	defer c.Unlock()
-	c.m = make(map[string][]menuCacheEntry)
-}
-
-// menuCache is a cache for menus.
-=======
->>>>>>> 2a032942
 type menuCache struct {
 	sync.RWMutex
 	m map[string][]menuCacheEntry
