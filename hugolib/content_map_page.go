--- conflicted
+++ resolved
@@ -125,19 +125,12 @@
 	resourceTrees doctree.MutableTrees
 }
 
-<<<<<<< HEAD
-// collectIdentities collects all identities from in all trees matching the given key.
-// This will at most match in one tree, but may give identities from multiple dimensions (e.g. language).
-func (t *pageTrees) collectIdentities(p *paths.Path) []identity.Identity {
-	ids := t.collectIdentitiesFor(p.Base())
-=======
 // collectAndMarkStaleIdentities collects all identities from in all trees matching the given key.
 // We currently re-read all page/resources for all languages that share the same path,
 // so we mark all entries as stale (which will trigger cache invalidation), then
 // return the first.
 func (t *pageTrees) collectAndMarkStaleIdentities(p *paths.Path) []identity.Identity {
 	ids := t.collectAndMarkStaleIdentitiesFor(p.Base())
->>>>>>> 68f67c9a
 
 	if p.Component() == files.ComponentFolderContent {
 		// It may also be a bundled content resource.
