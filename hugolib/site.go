--- conflicted
+++ resolved
@@ -454,16 +454,13 @@
 		DisqusShortname: viper.GetString("DisqusShortname"),
 		BuildDrafts:     viper.GetBool("BuildDrafts"),
 		canonifyUrls:    viper.GetBool("CanonifyUrls"),
+		SummaryStrategy: viper.GetString("Summerization"),
 		Pages:           &s.Pages,
 		Recent:          &s.Pages,
 		Menus:           &s.Menus,
 		Params:          params,
 		Permalinks:      permalinks,
-<<<<<<< HEAD
-		SummaryStrategy: viper.GetString("Summerization"),
-=======
 		Data:            &s.Data,
->>>>>>> dc7b7ef8
 	}
 }
 
