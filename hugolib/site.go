// Copyright © 2013 Steve Francia <spf@spf13.com>.
//
// Licensed under the Simple Public License, Version 2.0 (the "License");
// you may not use this file except in compliance with the License.
// You may obtain a copy of the License at
// http://opensource.org/licenses/Simple-2.0
//
// Unless required by applicable law or agreed to in writing, software
// distributed under the License is distributed on an "AS IS" BASIS,
// WITHOUT WARRANTIES OR CONDITIONS OF ANY KIND, either express or implied.
// See the License for the specific language governing permissions and
// limitations under the License.

package hugolib

import (
	"bitbucket.org/pkg/inflect"
	"bytes"
	"errors"
	"fmt"
	"github.com/spf13/nitro"
	"html/template"
	"io/ioutil"
	"os"
	"path/filepath"
	"strings"
	"time"
	//"sync"
)

const slash = string(os.PathSeparator)

var DefaultTimer = nitro.Initalize()

type Site struct {
	Config           Config
	Pages       Pages
	Tmpl        *template.Template
	Indexes     IndexList
	Files       []string
	Directories []string
	Sections    Index
	Info        SiteInfo
	Shortcodes  map[string]ShortcodeFunc
	timer       *nitro.B
}

type SiteInfo struct {
	BaseUrl    template.URL
	Indexes    OrderedIndexList
	Recent     *Pages
	LastChange time.Time
	Title      string
	Config     *Config
}

func (s *Site) getFromIndex(kind string, name string) Pages {
	return s.Indexes[kind][name]
}

func (s *Site) timerStep(step string) {
	if s.timer == nil {
		s.timer = DefaultTimer
	}
	s.timer.Step(step)
}

func (site *Site) Build() (err error) {
	if err = site.Process(); err != nil {
		return
	}
	if err = site.Render(); err != nil {
		fmt.Printf("Error rendering site: %s\n", err)
		fmt.Printf("Available templates:")
		for _, template := range site.Tmpl.Templates() {
			fmt.Printf("\t%s\n", template.Name())
		}
		return
	}
	site.Write()
	return nil
}

func (site *Site) Analyze() {
	site.Process()
	site.checkDescriptions()
}

func (site *Site) Process() (err error) {
	site.initialize()
	site.prepTemplates()
	site.timerStep("initialize & template prep")
	site.CreatePages()
	site.setupPrevNext()
	site.timerStep("import pages")
	if err = site.BuildSiteMeta(); err != nil {
		return
	}
	site.timerStep("build indexes")
	return
}

func (site *Site) Render() (err error) {
	site.ProcessShortcodes()
	site.timerStep("render shortcodes")
	site.AbsUrlify()
	site.timerStep("absolute URLify")
	site.RenderIndexes()
	site.RenderIndexesIndexes()
	site.timerStep("render and write indexes")
	site.RenderLists()
	site.timerStep("render and write lists")
	if err = site.RenderPages(); err != nil {
		return
	}
	site.timerStep("render pages")
	site.RenderHomePage()
	site.timerStep("render and write homepage")
	return
}

func (site *Site) Write() {
	site.WritePages()
	site.timerStep("write pages")
}

func (site *Site) checkDescriptions() {
	for _, p := range site.Pages {
		if len(p.Description) < 60 {
			fmt.Print(p.FileName + " ")
		}
	}
}

func (s *Site) prepTemplates() {
	var templates = template.New("")

	funcMap := template.FuncMap{
		"urlize":    Urlize,
		"gt":        Gt,
		"isset":     IsSet,
		"echoParam": ReturnWhenSet,
	}

	templates.Funcs(funcMap)

	walker := func(path string, fi os.FileInfo, err error) error {
		if err != nil {
			PrintErr("Walker: ", err)
			return nil
		}

		if !fi.IsDir() {
			filetext, err := ioutil.ReadFile(path)
			if err != nil {
				return err
			}
			text := string(filetext)
			name := path[len(s.Config.GetAbsPath(s.Config.LayoutDir))+1:]
			t := templates.New(name)
			template.Must(t.Parse(text))
		}
		return nil
	}

	filepath.Walk(s.Config.GetAbsPath(s.Config.LayoutDir), walker)

	s.Tmpl = templates
}

func (s *Site) initialize() {
	site := s

	s.checkDirectories()

	walker := func(path string, fi os.FileInfo, err error) error {
		if err != nil {
			PrintErr("Walker: ", err)
			return nil
		}

		if fi.IsDir() {
			site.Directories = append(site.Directories, path)
			return nil
		} else {
			site.Files = append(site.Files, path)
			return nil
		}
	}

	filepath.Walk(s.Config.GetAbsPath(s.Config.ContentDir), walker)

	s.Info = SiteInfo{BaseUrl: template.URL(s.Config.BaseUrl), Title: s.Config.Title, Config: &s.Config}

	s.Shortcodes = make(map[string]ShortcodeFunc)
}

func (s *Site) absLayoutDir() string {
	return s.Config.GetAbsPath(s.Config.LayoutDir)
}

func (s *Site) absContentDir() string {
	return s.Config.GetAbsPath(s.Config.ContentDir)
}

func (s *Site) absPublishDir() string {
	return s.Config.GetAbsPath(s.Config.PublishDir)
}

func (s *Site) checkDirectories() {
	if b, _ := dirExists(s.absLayoutDir()); !b {
		FatalErr("No layout directory found, expecting to find it at " + s.absLayoutDir())
	}
	if b, _ := dirExists(s.absContentDir()); !b {
		FatalErr("No source directory found, expecting to find it at " + s.absContentDir())
	}
	mkdirIf(s.absPublishDir())
}

func (s *Site) ProcessShortcodes() {
	for i, _ := range s.Pages {
		s.Pages[i].Content = template.HTML(ShortcodesHandle(string(s.Pages[i].Content), s.Pages[i], s.Tmpl))
	}
}

func (s *Site) AbsUrlify() {
	baseWithoutTrailingSlash := strings.TrimRight(s.c.BaseUrl, "/")
	baseWithSlash := baseWithoutTrailingSlash + "/"
	for i, _ := range s.Pages {
		content := string(s.Pages[i].Content)
<<<<<<< HEAD
		content = strings.Replace(content, " src=\"/", " src=\""+baseWithSlash, -1)
		content = strings.Replace(content, " src='/", " src='"+baseWithSlash, -1)
		content = strings.Replace(content, " href='/", " href='"+baseWithSlash, -1)
		content = strings.Replace(content, " href=\"/", " href=\""+baseWithSlash, -1)
		content = strings.Replace(content, baseWithoutTrailingSlash+"//", baseWithSlash, -1)
=======
		content = strings.Replace(content, " src=\"/", " src=\""+s.Config.BaseUrl+"/", -1)
		content = strings.Replace(content, " src='/", " src='"+s.Config.BaseUrl+"/", -1)
		content = strings.Replace(content, " href='/", " href='"+s.Config.BaseUrl+"/", -1)
		content = strings.Replace(content, " href=\"/", " href=\""+s.Config.BaseUrl+"/", -1)
		baseWithoutTrailingSlash := strings.TrimRight(s.Config.BaseUrl, "/")
		content = strings.Replace(content, baseWithoutTrailingSlash+"//", baseWithoutTrailingSlash+"/", -1)
>>>>>>> 2bf24877
		s.Pages[i].Content = template.HTML(content)
	}
}

func (s *Site) CreatePages() {
	for _, fileName := range s.Files {
		page := NewPage(fileName)
		page.Site = s.Info
		page.Tmpl = s.Tmpl
		s.setOutFile(page)
		if s.Config.BuildDrafts || !page.Draft {
			s.Pages = append(s.Pages, page)
		}
	}

	s.Pages.Sort()
}

func (s *Site) setupPrevNext() {
	for i, _ := range s.Pages {
		if i < len(s.Pages)-1 {
			s.Pages[i].Next = s.Pages[i+1]
		}

		if i > 0 {
			s.Pages[i].Prev = s.Pages[i-1]
		}
	}
}

func (s *Site) BuildSiteMeta() (err error) {
	s.Indexes = make(IndexList)
	s.Sections = make(Index)

	for _, plural := range s.Config.Indexes {
		s.Indexes[plural] = make(Index)
		for i, p := range s.Pages {
			vals := p.GetParam(plural)

			if vals != nil {
				for _, idx := range vals.([]string) {
					s.Indexes[plural].Add(idx, s.Pages[i])
				}
			}
		}
		for k, _ := range s.Indexes[plural] {
			s.Indexes[plural][k].Sort()
		}
	}

	for i, p := range s.Pages {
		sect := p.GetSection()
		s.Sections.Add(sect, s.Pages[i])
	}

	for k, _ := range s.Sections {
		s.Sections[k].Sort()
	}

	s.Info.Indexes = s.Indexes.BuildOrderedIndexList()

	if len(s.Pages) == 0 {
		return errors.New(fmt.Sprintf("Unable to build site metadata, no pages found in directory %s", s.Config.ContentDir))
	}
	s.Info.LastChange = s.Pages[0].Date

	// populate pages with site metadata
	for _, p := range s.Pages {
		p.Site = s.Info
	}

	return
}

func (s *Site) RenderPages() error {
	for i, _ := range s.Pages {
		content, err := s.RenderThing(s.Pages[i], s.Pages[i].Layout())
		if err != nil {
			return err
		}
		s.Pages[i].RenderedContent = content
	}
	return nil
}

func (s *Site) WritePages() {
	for _, p := range s.Pages {
		s.WritePublic(p.Section+slash+p.OutFile, p.RenderedContent.Bytes())
	}
}

func (s *Site) setOutFile(p *Page) {
	if len(strings.TrimSpace(p.Slug)) > 0 {
		// Use Slug if provided
		if s.Config.UglyUrls {
			p.OutFile = strings.TrimSpace(p.Slug + "." + p.Extension)
		} else {
			p.OutFile = strings.TrimSpace(p.Slug + slash + "index.html")
		}
	} else if len(strings.TrimSpace(p.Url)) > 2 {
		// Use Url if provided & Slug missing
		p.OutFile = strings.TrimSpace(p.Url)
	} else {
		// Fall back to filename
		_, t := filepath.Split(p.FileName)
		if s.Config.UglyUrls {
			p.OutFile = replaceExtension(strings.TrimSpace(t), p.Extension)
		} else {
			file, _ := fileExt(strings.TrimSpace(t))
			p.OutFile = file + slash + "index." + p.Extension
		}
	}
}

func (s *Site) RenderIndexes() error {
	for singular, plural := range s.Config.Indexes {
		for k, o := range s.Indexes[plural] {
			n := s.NewNode()
			n.Title = strings.Title(k)
			url := Urlize(plural + slash + k)
			plink := url
			if s.Config.UglyUrls {
				n.Url = url + ".html"
				plink = n.Url
			} else {
				n.Url = url + "/index.html"
			}
			n.Permalink = template.HTML(MakePermalink(string(n.Site.BaseUrl), string(plink)))
			n.RSSlink = template.HTML(MakePermalink(string(n.Site.BaseUrl), string(url+".xml")))
			n.Date = o[0].Date
			n.Data[singular] = o
			n.Data["Pages"] = o
			layout := "indexes" + slash + singular + ".html"
			x, err := s.RenderThing(n, layout)
			if err != nil {
				return err
			}

			var base string
			if s.Config.UglyUrls {
				base = plural + "/" + k
			} else {
				base = plural + "/" + k + "/" + "index"
			}

			s.WritePublic(base+".html", x.Bytes())

			if a := s.Tmpl.Lookup("rss.xml"); a != nil {
				// XML Feed
				y := s.NewXMLBuffer()
				if s.Config.UglyUrls {
					n.Url = Urlize(plural + "/" + k + ".xml")
				} else {
					n.Url = Urlize(plural + "/" + k + "/" + "index.xml")
				}
				n.Permalink = template.HTML(string(n.Site.BaseUrl) + n.Url)
				s.Tmpl.ExecuteTemplate(y, "rss.xml", n)
				s.WritePublic(base+".xml", y.Bytes())
			}
		}
	}
	return nil
}

func (s *Site) RenderIndexesIndexes() (err error) {
	layout := "indexes" + slash + "indexes.html"
	if s.Tmpl.Lookup(layout) != nil {
		for singular, plural := range s.Config.Indexes {
			n := s.NewNode()
			n.Title = strings.Title(plural)
			url := Urlize(plural)
			n.Url = url + "/index.html"
			n.Permalink = template.HTML(MakePermalink(string(n.Site.BaseUrl), string(n.Url)))
			n.Data["Singular"] = singular
			n.Data["Plural"] = plural
			n.Data["Index"] = s.Indexes[plural]
			n.Data["OrderedIndex"] = s.Info.Indexes[plural]

			x, err := s.RenderThing(n, layout)
			s.WritePublic(plural+slash+"index.html", x.Bytes())
			return err
		}
	}
	return
}

func (s *Site) RenderLists() error {
	for section, data := range s.Sections {
		n := s.NewNode()
		n.Title = strings.Title(inflect.Pluralize(section))
		n.Url = Urlize(section + "/" + "index.html")
		n.Permalink = template.HTML(MakePermalink(string(n.Site.BaseUrl), string(n.Url)))
		n.RSSlink = template.HTML(MakePermalink(string(n.Site.BaseUrl), string(section+".xml")))
		n.Date = data[0].Date
		n.Data["Pages"] = data
		layout := "indexes" + slash + section + ".html"

		x, err := s.RenderThing(n, layout)
		if err != nil {
			return err
		}
		s.WritePublic(section+slash+"index.html", x.Bytes())

		if a := s.Tmpl.Lookup("rss.xml"); a != nil {
			// XML Feed
			n.Url = Urlize(section + ".xml")
			n.Permalink = template.HTML(string(n.Site.BaseUrl) + n.Url)
			y := s.NewXMLBuffer()
			s.Tmpl.ExecuteTemplate(y, "rss.xml", n)
			s.WritePublic(section+slash+"index.xml", y.Bytes())
		}
	}
	return nil
}

func (s *Site) RenderHomePage() error {
	n := s.NewNode()
	n.Title = n.Site.Title
	n.Url = Urlize(string(n.Site.BaseUrl))
	n.RSSlink = template.HTML(MakePermalink(string(n.Site.BaseUrl), string("index.xml")))
	n.Permalink = template.HTML(string(n.Site.BaseUrl))
	n.Date = s.Pages[0].Date
	if len(s.Pages) < 9 {
		n.Data["Pages"] = s.Pages
	} else {
		n.Data["Pages"] = s.Pages[:9]
	}
	x, err := s.RenderThing(n, "index.html")
	if err != nil {
		return err
	}
	s.WritePublic("index.html", x.Bytes())

	if a := s.Tmpl.Lookup("rss.xml"); a != nil {
		// XML Feed
		n.Url = Urlize("index.xml")
		n.Title = "Recent Content"
		n.Permalink = template.HTML(string(n.Site.BaseUrl) + "index.xml")
		y := s.NewXMLBuffer()
		s.Tmpl.ExecuteTemplate(y, "rss.xml", n)
		s.WritePublic("index.xml", y.Bytes())
	}
	return nil
}

func (s *Site) Stats() {
	fmt.Printf("%d pages created \n", len(s.Pages))
	for _, pl := range s.Config.Indexes {
		fmt.Printf("%d %s created\n", len(s.Indexes[pl]), pl)
	}
}

func (s *Site) NewNode() Node {
	var y Node
	y.Data = make(map[string]interface{})
	y.Site = s.Info

	return y
}

func (s *Site) RenderThing(d interface{}, layout string) (*bytes.Buffer, error) {
	buffer := new(bytes.Buffer)
	err := s.Tmpl.ExecuteTemplate(buffer, layout, d)
	return buffer, err
}

func (s *Site) NewXMLBuffer() *bytes.Buffer {
	header := "<?xml version=\"1.0\" encoding=\"utf-8\" standalone=\"yes\" ?>\n"
	return bytes.NewBufferString(header)
}

func (s *Site) WritePublic(path string, content []byte) {

	if s.Config.Verbose {
		fmt.Println(path)
	}

	path, filename := filepath.Split(path)

	path = filepath.FromSlash(s.Config.GetAbsPath(filepath.Join(s.Config.PublishDir, path)))
	err := mkdirIf(path)

	if err != nil {
		fmt.Println(err)
	}

	file, _ := os.Create(filepath.Join(path, filename))
	defer file.Close()

	file.Write(content)
}<|MERGE_RESOLUTION|>--- conflicted
+++ resolved
@@ -33,7 +33,7 @@
 var DefaultTimer = nitro.Initalize()
 
 type Site struct {
-	Config           Config
+	Config      Config
 	Pages       Pages
 	Tmpl        *template.Template
 	Indexes     IndexList
@@ -224,24 +224,15 @@
 }
 
 func (s *Site) AbsUrlify() {
-	baseWithoutTrailingSlash := strings.TrimRight(s.c.BaseUrl, "/")
+	baseWithoutTrailingSlash := strings.TrimRight(s.Config.BaseUrl, "/")
 	baseWithSlash := baseWithoutTrailingSlash + "/"
 	for i, _ := range s.Pages {
 		content := string(s.Pages[i].Content)
-<<<<<<< HEAD
 		content = strings.Replace(content, " src=\"/", " src=\""+baseWithSlash, -1)
 		content = strings.Replace(content, " src='/", " src='"+baseWithSlash, -1)
 		content = strings.Replace(content, " href='/", " href='"+baseWithSlash, -1)
 		content = strings.Replace(content, " href=\"/", " href=\""+baseWithSlash, -1)
 		content = strings.Replace(content, baseWithoutTrailingSlash+"//", baseWithSlash, -1)
-=======
-		content = strings.Replace(content, " src=\"/", " src=\""+s.Config.BaseUrl+"/", -1)
-		content = strings.Replace(content, " src='/", " src='"+s.Config.BaseUrl+"/", -1)
-		content = strings.Replace(content, " href='/", " href='"+s.Config.BaseUrl+"/", -1)
-		content = strings.Replace(content, " href=\"/", " href=\""+s.Config.BaseUrl+"/", -1)
-		baseWithoutTrailingSlash := strings.TrimRight(s.Config.BaseUrl, "/")
-		content = strings.Replace(content, baseWithoutTrailingSlash+"//", baseWithoutTrailingSlash+"/", -1)
->>>>>>> 2bf24877
 		s.Pages[i].Content = template.HTML(content)
 	}
 }
