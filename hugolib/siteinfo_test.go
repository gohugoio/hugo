package hugolib

import (
	"bytes"
	"testing"

	"github.com/spf13/viper"
)

const SITE_INFO_PARAM_TEMPLATE = `{{ .Site.Params.MyGlobalParam }}`

func TestSiteInfoParams(t *testing.T) {
	viper.Reset()
	defer viper.Reset()

	viper.Set("Params", map[string]interface{}{"MyGlobalParam": "FOOBAR_PARAM"})
	s := &Site{}

	s.initialize()
	if s.Info.Params["MyGlobalParam"] != "FOOBAR_PARAM" {
		t.Errorf("Unable to set site.Info.Param")
	}
	s.prepTemplates()
	s.addTemplate("template", SITE_INFO_PARAM_TEMPLATE)
	buf := new(bytes.Buffer)

	err := s.renderThing(s.NewNode(), "template", buf)
	if err != nil {
		t.Errorf("Unable to render template: %s", err)
	}

	if buf.String() != "FOOBAR_PARAM" {
		t.Errorf("Expected FOOBAR_PARAM: got %s", buf.String())
	}
}

func TestSiteInfoPermalinks(t *testing.T) {
<<<<<<< HEAD
=======
	viper.Reset()
	defer viper.Reset()

>>>>>>> c7521b3d
	viper.Set("Permalinks", map[string]interface{}{"section": "/:title"})
	s := &Site{}

	s.initialize()
	permalink := s.Info.Permalinks["section"]

	if permalink != "/:title" {
		t.Errorf("Could not set permalink (%#v)", permalink)
	}
}<|MERGE_RESOLUTION|>--- conflicted
+++ resolved
@@ -35,12 +35,9 @@
 }
 
 func TestSiteInfoPermalinks(t *testing.T) {
-<<<<<<< HEAD
-=======
 	viper.Reset()
 	defer viper.Reset()
 
->>>>>>> c7521b3d
 	viper.Set("Permalinks", map[string]interface{}{"section": "/:title"})
 	s := &Site{}
 
