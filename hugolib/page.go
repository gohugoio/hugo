--- conflicted
+++ resolved
@@ -78,12 +78,9 @@
 	renderingConfigInit sync.Once
 	RelatedPages        Pages
 	relevance           Relevance
-<<<<<<< HEAD
-=======
 	pageMenus           PageMenus
 	pageMenusInit       sync.Once
 	isCJKLanguage       bool
->>>>>>> d2479920
 	PageMeta
 	Source
 	Position `json:"-"`
