// Copyright © 2013 Steve Francia <spf@spf13.com>.
//
// Licensed under the Simple Public License, Version 2.0 (the "License");
// you may not use this file except in compliance with the License.
// You may obtain a copy of the License at
// http://opensource.org/licenses/Simple-2.0
//
// Unless required by applicable law or agreed to in writing, software
// distributed under the License is distributed on an "AS IS" BASIS,
// WITHOUT WARRANTIES OR CONDITIONS OF ANY KIND, either express or implied.
// See the License for the specific language governing permissions and
// limitations under the License.

package hugolib

import (
	"bytes"
	"errors"
	"fmt"
	"reflect"

	"github.com/mitchellh/mapstructure"
	"github.com/spf13/hugo/helpers"
	"github.com/spf13/hugo/parser"

	"html/template"
	"io"
	"net/url"
	"path"
	"path/filepath"
	"regexp"
	"strings"
	"sync"
	"time"
	"unicode/utf8"

	"github.com/spf13/cast"
	bp "github.com/spf13/hugo/bufferpool"
	"github.com/spf13/hugo/hugofs"
	"github.com/spf13/hugo/source"
	"github.com/spf13/hugo/tpl"
	jww "github.com/spf13/jwalterweatherman"
	"github.com/spf13/viper"
)

var (
	cjk = regexp.MustCompile(`\p{Han}|\p{Hangul}|\p{Hiragana}|\p{Katakana}`)
)

type Page struct {
	Params          map[string]interface{}
	Content         template.HTML
	Summary         template.HTML
	Aliases         []string
	Status          string
	Images          []Image
	Videos          []Video
	TableOfContents template.HTML
	Truncated       bool
	Draft           bool
	PublishDate     time.Time
	Tmpl            tpl.Template
	Markup          string

	extension           string
	contentType         string
	renderable          bool
	layout              string
	linkTitle           string
	frontmatter         []byte
	rawContent          []byte
	contentShortCodes   map[string]string
	plain               string // TODO should be []byte
	plainWords          []string
	plainInit           sync.Once
	plainSecondaryInit  sync.Once
	renderingConfig     *helpers.Blackfriday
	renderingConfigInit sync.Once

	RelatedPages      Pages
	relevance         Relevance

	PageMeta
	Source
	Position `json:"-"`
	Node
	pageMenus     PageMenus
	pageMenusInit sync.Once
	isCJKLanguage bool
}

type Source struct {
	Frontmatter []byte
	Content     []byte
	source.File
}
type PageMeta struct {
	WordCount      int
	FuzzyWordCount int
	ReadingTime    int
	Weight         int
}

type Position struct {
	Prev          *Page
	Next          *Page
	PrevInSection *Page
	NextInSection *Page
}

type Pages []*Page

func (p *Page) Plain() string {
	p.initPlain()
	return p.plain
}

func (p *Page) PlainWords() []string {
	p.initPlain()
	return p.plainWords
}

func (p *Page) initPlain() {
	p.plainInit.Do(func() {
		p.plain = helpers.StripHTML(string(p.Content))
		p.plainWords = strings.Fields(p.plain)
		return
	})
}

func (p *Page) IsNode() bool {
	return false
}

func (p *Page) IsPage() bool {
	return true
}

// Param is a convenience method to do lookups in Page's and Site's Params map,
// in that order.
//
// This method is also implemented on Node.
func (p *Page) Param(key interface{}) (interface{}, error) {
	keyStr, err := cast.ToStringE(key)
	if err != nil {
		return nil, err
	}
	if val, ok := p.Params[keyStr]; ok {
		return val, nil
	}
	return p.Site.Params[keyStr], nil
}

func (p *Page) Author() Author {
	authors := p.Authors()

	for _, author := range authors {
		return author
	}
	return Author{}
}

func (p *Page) Authors() AuthorList {
	authorKeys, ok := p.Params["authors"]
	authors := authorKeys.([]string)
	if !ok || len(authors) < 1 || len(p.Site.Authors) < 1 {
		return AuthorList{}
	}

	al := make(AuthorList)
	for _, author := range authors {
		a, ok := p.Site.Authors[author]
		if ok {
			al[author] = a
		}
	}
	return al
}

func (p *Page) UniqueID() string {
	return p.Source.UniqueID()
}

func (p *Page) Ref(ref string) (string, error) {
	return p.Node.Site.Ref(ref, p)
}

func (p *Page) RelRef(ref string) (string, error) {
	return p.Node.Site.RelRef(ref, p)
}

// for logging
func (p *Page) lineNumRawContentStart() int {
	return bytes.Count(p.frontmatter, []byte("\n")) + 1
}

func (p *Page) setSummary() {

	// at this point, p.rawContent contains placeholders for the short codes,
	// rendered and ready in p.contentShortcodes

	if bytes.Contains(p.rawContent, helpers.SummaryDivider) {
		sections := bytes.Split(p.rawContent, helpers.SummaryDivider)
		header := sections[0]
		p.Truncated = true
		if len(sections[1]) < 20 {
			// only whitespace?
			p.Truncated = len(bytes.Trim(sections[1], " \n\r")) > 0
		}

		renderedHeader := p.renderBytes(header)
		if len(p.contentShortCodes) > 0 {
			tmpContentWithTokensReplaced, err :=
				replaceShortcodeTokens(renderedHeader, shortcodePlaceholderPrefix, p.contentShortCodes)
			if err != nil {
				jww.FATAL.Printf("Failed to replace short code tokens in Summary for %s:\n%s", p.BaseFileName(), err.Error())
			} else {
				renderedHeader = tmpContentWithTokensReplaced
			}
		}
		p.Summary = helpers.BytesToHTML(renderedHeader)
	} else {
<<<<<<< HEAD
		Summarize(p)
=======
		// If hugo defines split:
		// render, strip html, then split
		var summary string
		var truncated bool
		if p.isCJKLanguage {
			summary, truncated = helpers.TruncateWordsByRune(p.PlainWords(), helpers.SummaryLength)
		} else {
			summary, truncated = helpers.TruncateWordsToWholeSentence(p.PlainWords(), helpers.SummaryLength)
		}
		p.Summary = template.HTML(summary)
		p.Truncated = truncated

>>>>>>> e1729935
	}
}

func (p *Page) renderBytes(content []byte) []byte {
	return helpers.RenderBytes(
		&helpers.RenderingContext{Content: content, PageFmt: p.guessMarkupType(),
			DocumentID: p.UniqueID(), Config: p.getRenderingConfig()})
}

func (p *Page) renderContent(content []byte) []byte {
	return helpers.RenderBytesWithTOC(&helpers.RenderingContext{Content: content, PageFmt: p.guessMarkupType(),
		DocumentID: p.UniqueID(), Config: p.getRenderingConfig()})
}

func (p *Page) getRenderingConfig() *helpers.Blackfriday {

	p.renderingConfigInit.Do(func() {
		pageParam := p.GetParam("blackfriday")
		siteParam := viper.GetStringMap("blackfriday")

		combinedParam := siteParam

		if pageParam != nil {
			combinedParam = make(map[string]interface{})

			for k, v := range siteParam {
				combinedParam[k] = v
			}

			pageConfig := cast.ToStringMap(pageParam)

			for key, value := range pageConfig {
				combinedParam[key] = value
			}
		}
		p.renderingConfig = helpers.NewBlackfriday()
		if err := mapstructure.Decode(combinedParam, p.renderingConfig); err != nil {
			jww.FATAL.Printf("Failed to get rendering config for %s:\n%s", p.BaseFileName(), err.Error())
		}
	})

	return p.renderingConfig
}

func newPage(filename string) *Page {
	page := Page{contentType: "",
		Source: Source{File: *source.NewFile(filename)},
		Node:   Node{Keywords: []string{}, Sitemap: Sitemap{Priority: -1}},
		Params: make(map[string]interface{})}

	jww.DEBUG.Println("Reading from", page.File.Path())
	return &page
}

func (p *Page) IsRenderable() bool {
	return p.renderable
}

func (p *Page) Type() string {
	if p.contentType != "" {
		return p.contentType
	}

	if x := p.Section(); x != "" {
		return x
	}

	return "page"
}

func (p *Page) Section() string {
	return p.Source.Section()
}

func (p *Page) Layout(l ...string) []string {
	if p.layout != "" {
		return layouts(p.Type(), p.layout)
	}

	layout := ""
	if len(l) == 0 {
		layout = "single"
	} else {
		layout = l[0]
	}

	return layouts(p.Type(), layout)
}

func layouts(types string, layout string) (layouts []string) {
	t := strings.Split(types, "/")

	// Add type/layout.html
	for i := range t {
		search := t[:len(t)-i]
		layouts = append(layouts, fmt.Sprintf("%s/%s.html", strings.ToLower(path.Join(search...)), layout))
	}

	// Add _default/layout.html
	layouts = append(layouts, fmt.Sprintf("_default/%s.html", layout))

	// Add theme/type/layout.html & theme/_default/layout.html
	for _, l := range layouts {
		layouts = append(layouts, "theme/"+l)
	}

	return
}

func NewPageFrom(buf io.Reader, name string) (*Page, error) {
	p, err := NewPage(name)
	if err != nil {
		return p, err
	}
	_, err = p.ReadFrom(buf)

	return p, err
}

func NewPage(name string) (*Page, error) {
	if len(name) == 0 {
		return nil, errors.New("Zero length page name")
	}

	// Create new page
	p := newPage(name)

	return p, nil
}

func (p *Page) ReadFrom(buf io.Reader) (int64, error) {
	// Parse for metadata & body
	if err := p.parse(buf); err != nil {
		jww.ERROR.Print(err)
		return 0, err
	}

	return int64(len(p.rawContent)), nil
}

func (p *Page) analyzePage() {
	if p.isCJKLanguage {
		p.WordCount = 0
		for _, word := range p.PlainWords() {
			runeCount := utf8.RuneCountInString(word)
			if len(word) == runeCount {
				p.WordCount++
			} else {
				p.WordCount += runeCount
			}
		}
	} else {
		p.WordCount = len(p.PlainWords())
	}

	p.FuzzyWordCount = int((p.WordCount+100)/100) * 100

	if p.isCJKLanguage {
		p.ReadingTime = int((p.WordCount + 500) / 501)
	} else {
		p.ReadingTime = int((p.WordCount + 212) / 213)
	}
}

func (p *Page) permalink() (*url.URL, error) {
	baseURL := string(p.Site.BaseURL)
	dir := strings.TrimSpace(helpers.MakePath(filepath.ToSlash(strings.ToLower(p.Source.Dir()))))
	pSlug := strings.TrimSpace(helpers.URLize(p.Slug))
	pURL := strings.TrimSpace(helpers.URLize(p.URL))
	var permalink string
	var err error

	if len(pURL) > 0 {
		return helpers.MakePermalink(baseURL, pURL), nil
	}

	if override, ok := p.Site.Permalinks[p.Section()]; ok {
		permalink, err = override.Expand(p)

		if err != nil {
			return nil, err
		}
		// fmt.Printf("have a section override for %q in section %s → %s\n", p.Title, p.Section, permalink)
	} else {
		if len(pSlug) > 0 {
			permalink = helpers.URLPrep(viper.GetBool("UglyURLs"), path.Join(dir, p.Slug+"."+p.Extension()))
		} else {
			_, t := filepath.Split(p.Source.LogicalName())
			permalink = helpers.URLPrep(viper.GetBool("UglyURLs"), path.Join(dir, helpers.ReplaceExtension(strings.TrimSpace(t), p.Extension())))
		}
	}

	return helpers.MakePermalink(baseURL, permalink), nil
}

func (p *Page) Extension() string {
	if p.extension != "" {
		return p.extension
	}
	return viper.GetString("DefaultExtension")
}

func (p *Page) LinkTitle() string {
	if len(p.linkTitle) > 0 {
		return p.linkTitle
	}
	return p.Title
}

func (p *Page) ShouldBuild() bool {
	if viper.GetBool("BuildFuture") || p.PublishDate.IsZero() || p.PublishDate.Before(time.Now()) {
		if viper.GetBool("BuildDrafts") || !p.Draft {
			return true
		}
	}
	return false
}

func (p *Page) IsDraft() bool {
	return p.Draft
}

func (p *Page) IsFuture() bool {
	if p.PublishDate.Before(time.Now()) {
		return false
	}
	return true
}

func (p *Page) Permalink() (string, error) {
	link, err := p.permalink()
	if err != nil {
		return "", err
	}
	return link.String(), nil
}

func (p *Page) RelPermalink() (string, error) {
	link, err := p.permalink()
	if err != nil {
		return "", err
	}

	if viper.GetBool("CanonifyURLs") {
		// replacements for relpermalink with baseURL on the form http://myhost.com/sub/ will fail later on
		// have to return the URL relative from baseURL
		relpath, err := helpers.GetRelativePath(link.String(), string(p.Site.BaseURL))
		if err != nil {
			return "", err
		}
		return "/" + filepath.ToSlash(relpath), nil
	}

	link.Scheme = ""
	link.Host = ""
	link.User = nil
	link.Opaque = ""
	return link.String(), nil
}

var ErrHasDraftAndPublished = errors.New("both draft and published parameters were found in page's frontmatter")

func (p *Page) update(f interface{}) error {
	if f == nil {
		return fmt.Errorf("no metadata found")
	}
	m := f.(map[string]interface{})
	var err error
	var draft, published, isCJKLanguage *bool
	for k, v := range m {
		loki := strings.ToLower(k)
		switch loki {
		case "title":
			p.Title = cast.ToString(v)
		case "linktitle":
			p.linkTitle = cast.ToString(v)
		case "description":
			p.Description = cast.ToString(v)
		case "slug":
			p.Slug = cast.ToString(v)
		case "url":
			if url := cast.ToString(v); strings.HasPrefix(url, "http://") || strings.HasPrefix(url, "https://") {
				return fmt.Errorf("Only relative URLs are supported, %v provided", url)
			}
			p.URL = cast.ToString(v)
		case "type":
			p.contentType = cast.ToString(v)
		case "extension", "ext":
			p.extension = cast.ToString(v)
		case "keywords":
			p.Keywords = cast.ToStringSlice(v)
		case "date":
			p.Date, err = cast.ToTimeE(v)
			if err != nil {
				jww.ERROR.Printf("Failed to parse date '%v' in page %s", v, p.File.Path())
			}
		case "lastmod":
			p.Lastmod, err = cast.ToTimeE(v)
			if err != nil {
				jww.ERROR.Printf("Failed to parse lastmod '%v' in page %s", v, p.File.Path())
			}
		case "publishdate", "pubdate":
			p.PublishDate, err = cast.ToTimeE(v)
			if err != nil {
				jww.ERROR.Printf("Failed to parse publishdate '%v' in page %s", v, p.File.Path())
			}
		case "draft":
			draft = new(bool)
			*draft = cast.ToBool(v)
		case "published": // Intentionally undocumented
			published = new(bool)
			*published = cast.ToBool(v)
		case "layout":
			p.layout = cast.ToString(v)
		case "markup":
			p.Markup = cast.ToString(v)
		case "weight":
			p.Weight = cast.ToInt(v)
		case "aliases":
			p.Aliases = cast.ToStringSlice(v)
			for _, alias := range p.Aliases {
				if strings.HasPrefix(alias, "http://") || strings.HasPrefix(alias, "https://") {
					return fmt.Errorf("Only relative aliases are supported, %v provided", alias)
				}
			}
		case "status":
			p.Status = cast.ToString(v)
		case "sitemap":
			p.Sitemap = parseSitemap(cast.ToStringMap(v))
		case "iscjklanguage":
			isCJKLanguage = new(bool)
			*isCJKLanguage = cast.ToBool(v)
		default:
			// If not one of the explicit values, store in Params
			switch vv := v.(type) {
			case bool:
				p.Params[loki] = vv
			case string:
				p.Params[loki] = vv
			case int64, int32, int16, int8, int:
				p.Params[loki] = vv
			case float64, float32:
				p.Params[loki] = vv
			case time.Time:
				p.Params[loki] = vv
			default: // handle array of strings as well
				switch vvv := vv.(type) {
				case []interface{}:
					if len(vvv) > 0 {
						switch vvv[0].(type) {
						case map[interface{}]interface{}: // Proper parsing structured array from YAML based FrontMatter
							p.Params[loki] = vvv
						case map[string]interface{}: // Proper parsing structured array from JSON based FrontMatter
							p.Params[loki] = vvv
						default:
							a := make([]string, len(vvv))
							for i, u := range vvv {
								a[i] = cast.ToString(u)
							}

							p.Params[loki] = a
						}
					} else {
						p.Params[loki] = []string{}
					}
				default:
					p.Params[loki] = vv
				}
			}
		}
	}

	if draft != nil && published != nil {
		p.Draft = *draft
		jww.ERROR.Printf("page %s has both draft and published settings in its frontmatter. Using draft.", p.File.Path())
		return ErrHasDraftAndPublished
	} else if draft != nil {
		p.Draft = *draft
	} else if published != nil {
		p.Draft = !*published
	}

	if p.Lastmod.IsZero() {
		p.Lastmod = p.Date
	}

	if isCJKLanguage != nil {
		p.isCJKLanguage = *isCJKLanguage
	} else if viper.GetBool("HasCJKLanguage") {
		if cjk.Match(p.rawContent) {
			p.isCJKLanguage = true
		} else {
			p.isCJKLanguage = false
		}
	}

	return nil

}

func (p *Page) GetParam(key string) interface{} {
	return p.getParam(key, true)
}

func (p *Page) getParam(key string, stringToLower bool) interface{} {
	v := p.Params[strings.ToLower(key)]

	if v == nil {
		return nil
	}

	switch v.(type) {
	case bool:
		return cast.ToBool(v)
	case string:
		if stringToLower {
			return strings.ToLower(cast.ToString(v))
		}
		return cast.ToString(v)
	case int64, int32, int16, int8, int:
		return cast.ToInt(v)
	case float64, float32:
		return cast.ToFloat64(v)
	case time.Time:
		return cast.ToTime(v)
	case []string:
		if stringToLower {
			return helpers.SliceToLower(v.([]string))
		}
		return v.([]string)
	case map[string]interface{}: // JSON and TOML
		return v
	case map[interface{}]interface{}: // YAML
		return v
	}

	jww.ERROR.Printf("GetParam(\"%s\"): Unknown type %s\n", key, reflect.TypeOf(v))
	return nil
}

func (p *Page) HasMenuCurrent(menu string, me *MenuEntry) bool {
	menus := p.Menus()
	sectionPagesMenu := viper.GetString("SectionPagesMenu")

	// page is labeled as "shadow-member" of the menu with the same identifier as the section
	if sectionPagesMenu != "" && p.Section() != "" && sectionPagesMenu == menu && p.Section() == me.Identifier {
		return true
	}

	if m, ok := menus[menu]; ok {
		if me.HasChildren() {
			for _, child := range me.Children {
				if child.IsEqual(m) {
					return true
				}
				if p.HasMenuCurrent(menu, child) {
					return true
				}
			}
		}
	}

	return false

}

func (p *Page) IsMenuCurrent(menu string, inme *MenuEntry) bool {
	menus := p.Menus()

	if me, ok := menus[menu]; ok {
		return me.IsEqual(inme)
	}

	return false
}

func (p *Page) Menus() PageMenus {
	p.pageMenusInit.Do(func() {
		p.pageMenus = PageMenus{}

		if ms, ok := p.Params["menu"]; ok {
			link, _ := p.RelPermalink()

			me := MenuEntry{Name: p.LinkTitle(), Weight: p.Weight, URL: link}

			// Could be the name of the menu to attach it to
			mname, err := cast.ToStringE(ms)

			if err == nil {
				me.Menu = mname
				p.pageMenus[mname] = &me
				return
			}

			// Could be a slice of strings
			mnames, err := cast.ToStringSliceE(ms)

			if err == nil {
				for _, mname := range mnames {
					me.Menu = mname
					p.pageMenus[mname] = &me
					return
				}
			}

			// Could be a structured menu entry
			menus, err := cast.ToStringMapE(ms)

			if err != nil {
				jww.ERROR.Printf("unable to process menus for %q\n", p.Title)
			}

			for name, menu := range menus {
				menuEntry := MenuEntry{Name: p.LinkTitle(), URL: link, Weight: p.Weight, Menu: name}
				jww.DEBUG.Printf("found menu: %q, in %q\n", name, p.Title)

				ime, err := cast.ToStringMapE(menu)
				if err != nil {
					jww.ERROR.Printf("unable to process menus for %q\n", p.Title)
				}

				menuEntry.MarshallMap(ime)
				p.pageMenus[name] = &menuEntry
			}
		}
	})

	return p.pageMenus
}

func (p *Page) Render(layout ...string) template.HTML {
	var l []string

	if len(layout) > 0 {
		l = layouts(p.Type(), layout[0])
	} else {
		l = p.Layout()
	}

	return tpl.ExecuteTemplateToHTML(p, l...)
}

func (p *Page) guessMarkupType() string {
	// First try the explicitly set markup from the frontmatter
	if p.Markup != "" {
		format := helpers.GuessType(p.Markup)
		if format != "unknown" {
			return format
		}
	}

	return helpers.GuessType(p.Source.Ext())
}

func (p *Page) detectFrontMatter() (f *parser.FrontmatterType) {
	return parser.DetectFrontMatter(rune(p.frontmatter[0]))
}

func (p *Page) parse(reader io.Reader) error {
	psr, err := parser.ReadFrom(reader)
	if err != nil {
		return err
	}

	p.renderable = psr.IsRenderable()
	p.frontmatter = psr.FrontMatter()
	p.rawContent = psr.Content()

	meta, err := psr.Metadata()
	if meta != nil {
		if err != nil {
			jww.ERROR.Printf("Error parsing page meta data for %s", p.File.Path())
			jww.ERROR.Println(err)
			return err
		}
		if err = p.update(meta); err != nil {
			return err
		}
	}

	return nil
}

func (p *Page) RawContent() string {
	return string(p.rawContent)
}

func (p *Page) SetSourceContent(content []byte) {
	p.Source.Content = content
}

func (p *Page) SetSourceMetaData(in interface{}, mark rune) (err error) {
	by, err := parser.InterfaceToFrontMatter(in, mark)
	if err != nil {
		return err
	}
	by = append(by, '\n')

	p.Source.Frontmatter = by

	return nil
}

func (p *Page) SafeSaveSourceAs(path string) error {
	return p.saveSourceAs(path, true)
}

func (p *Page) SaveSourceAs(path string) error {
	return p.saveSourceAs(path, false)
}

func (p *Page) saveSourceAs(path string, safe bool) error {
	b := bp.GetBuffer()
	defer bp.PutBuffer(b)

	b.Write(p.Source.Frontmatter)
	b.Write(p.Source.Content)

	bc := make([]byte, b.Len(), b.Len())
	copy(bc, b.Bytes())

	err := p.saveSource(bc, path, safe)
	if err != nil {
		return err
	}
	return nil
}

func (p *Page) saveSource(by []byte, inpath string, safe bool) (err error) {
	if !filepath.IsAbs(inpath) {
		inpath = helpers.AbsPathify(inpath)
	}
	jww.INFO.Println("creating", inpath)

	if safe {
		err = helpers.SafeWriteToDisk(inpath, bytes.NewReader(by), hugofs.SourceFs)
	} else {
		err = helpers.WriteToDisk(inpath, bytes.NewReader(by), hugofs.SourceFs)
	}
	if err != nil {
		return
	}
	return nil
}

func (p *Page) SaveSource() error {
	return p.SaveSourceAs(p.FullFilePath())
}

func (p *Page) ProcessShortcodes(t tpl.Template) {

	// these short codes aren't used until after Page render,
	// but processed here to avoid coupling
	tmpContent, tmpContentShortCodes, _ := extractAndRenderShortcodes(string(p.rawContent), p, t)
	p.rawContent = []byte(tmpContent)
	p.contentShortCodes = tmpContentShortCodes

}

// TODO(spf13): Remove this entirely
// Here for backwards compatibility & testing. Only works in isolation
func (p *Page) Convert() error {
	var h Handler
	if p.Markup != "" {
		h = FindHandler(p.Markup)
	} else {
		h = FindHandler(p.File.Extension())
	}
	if h != nil {
		h.PageConvert(p, tpl.T())
	}

	//// now we know enough to create a summary of the page and count some words
	p.setSummary()
	//analyze for raw stats
	p.analyzePage()

	return nil
}

func (p *Page) FullFilePath() string {
	return filepath.Join(p.Dir(), p.LogicalName())
}

func (p *Page) TargetPath() (outfile string) {

	// Always use URL if it's specified
	if len(strings.TrimSpace(p.URL)) > 2 {
		outfile = strings.TrimSpace(p.URL)

		if strings.HasSuffix(outfile, "/") {
			outfile = outfile + "index.html"
		}
		outfile = filepath.FromSlash(outfile)
		return
	}

	// If there's a Permalink specification, we use that
	if override, ok := p.Site.Permalinks[p.Section()]; ok {
		var err error
		outfile, err = override.Expand(p)
		if err == nil {
			outfile, _ = url.QueryUnescape(outfile)
			if strings.HasSuffix(outfile, "/") {
				outfile += "index.html"
			}
			outfile = filepath.FromSlash(outfile)
			return
		}
	}

	if len(strings.TrimSpace(p.Slug)) > 0 {
		outfile = strings.TrimSpace(p.Slug) + "." + p.Extension()
	} else {
		// Fall back to filename
		outfile = helpers.ReplaceExtension(p.Source.LogicalName(), p.Extension())
	}

	return filepath.Join(strings.ToLower(helpers.MakePath(p.Source.Dir())), strings.TrimSpace(outfile))
}<|MERGE_RESOLUTION|>--- conflicted
+++ resolved
@@ -77,8 +77,8 @@
 	renderingConfig     *helpers.Blackfriday
 	renderingConfigInit sync.Once
 
-	RelatedPages      Pages
-	relevance         Relevance
+	RelatedPages Pages
+	relevance    Relevance
 
 	PageMeta
 	Source
@@ -220,22 +220,7 @@
 		}
 		p.Summary = helpers.BytesToHTML(renderedHeader)
 	} else {
-<<<<<<< HEAD
 		Summarize(p)
-=======
-		// If hugo defines split:
-		// render, strip html, then split
-		var summary string
-		var truncated bool
-		if p.isCJKLanguage {
-			summary, truncated = helpers.TruncateWordsByRune(p.PlainWords(), helpers.SummaryLength)
-		} else {
-			summary, truncated = helpers.TruncateWordsToWholeSentence(p.PlainWords(), helpers.SummaryLength)
-		}
-		p.Summary = template.HTML(summary)
-		p.Truncated = truncated
-
->>>>>>> e1729935
 	}
 }
 
