--- conflicted
+++ resolved
@@ -500,7 +500,6 @@
 	return
 }
 
-<<<<<<< HEAD
 func loadDefaultSettingsFor(v *viper.Viper) error {
 	v.RegisterAlias("indexes", "taxonomies")
 
@@ -563,7 +562,8 @@
 	v.SetDefault("enableInlineShortcodes", false)
 
 	return nil
-=======
+}
+
 func (l configLoader) wrapFileError(err error, filename string) error {
 	err, _ = herrors.WithFileContextForFile(
 		err,
@@ -572,5 +572,4 @@
 		l.Fs,
 		herrors.SimpleLineMatcher)
 	return err
->>>>>>> 80566481
 }