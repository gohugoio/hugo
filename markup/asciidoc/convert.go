// Copyright 2019 The Hugo Authors. All rights reserved.
//
// Licensed under the Apache License, Version 2.0 (the "License");
// you may not use this file except in compliance with the License.
// You may obtain a copy of the License at
// http://www.apache.org/licenses/LICENSE-2.0
//
// Unless required by applicable law or agreed to in writing, software
// distributed under the License is distributed on an "AS IS" BASIS,
// WITHOUT WARRANTIES OR CONDITIONS OF ANY KIND, either express or implied.
// See the License for the specific language governing permissions and
// limitations under the License.

// Package asciidoc converts Asciidoc to HTML using Asciidoc or Asciidoctor
// external binaries.
package asciidoc

import (
	"os/exec"
<<<<<<< HEAD
	"path/filepath"
=======

	"github.com/gohugoio/hugo/identity"
	"github.com/gohugoio/hugo/markup/internal"
>>>>>>> 6b59b64f

	"github.com/gohugoio/hugo/markup/converter"
	"github.com/gohugoio/hugo/markup/internal"
)

// Provider is the package entry point.
var Provider converter.ProviderProvider = provider{}

type provider struct {
}

func (p provider) New(cfg converter.ProviderConfig) (converter.Provider, error) {
	return converter.NewProvider("asciidoc", func(ctx converter.DocumentContext) (converter.Converter, error) {
		config, _ := DecodeConfig(cfg.Cfg)
		return &asciidocConverter{
			ctx:    ctx,
			cfg:    cfg,
			config: config,
		}, nil
	}), nil
}

type asciidocConverter struct {
	ctx    converter.DocumentContext
	cfg    converter.ProviderConfig
	config Config
}

func (a *asciidocConverter) Convert(ctx converter.RenderContext) (converter.Result, error) {
	return converter.Bytes(a.getAsciidocContent(ctx.Src, a.ctx)), nil
}

func (c *asciidocConverter) Supports(feature identity.Identity) bool {
	return false
}

// getAsciidocContent calls asciidoctor or asciidoc as an external helper
// to convert AsciiDoc content to HTML.
func (a *asciidocConverter) getAsciidocContent(src []byte, ctx converter.DocumentContext) []byte {
	var isAsciidoctor bool
	path := getAsciidoctorExecPath()
	if path == "" {
		path = getAsciidocExecPath()
		if path == "" {
			a.cfg.Logger.ERROR.Println("asciidoctor / asciidoc not found in $PATH: Please install.\n",
				"                 Leaving AsciiDoc content unrendered.")
			return src
		}
	} else {
		isAsciidoctor = true
	}

	var args []string
	if isAsciidoctor {
		args = a.getAsciidoctorArgs(ctx)
	} else {
		args = []string{"--no-header-footer", "--safe"}
	}
	if args[len(args)-1] != "-" {
		args = append(args, "-")
	}

	a.cfg.Logger.INFO.Println("Rendering", ctx.DocumentName, "with", path, "using asciidoc args", args, "...")

	return internal.ExternallyRenderContent(a.cfg, ctx, src, path, args)
}

func (a *asciidocConverter) getAsciidoctorArgs(ctx converter.DocumentContext) []string {
	args := a.config.Args
	currentContent := a.config.CurrentContent

	if currentContent {
		contentDir := filepath.Dir(ctx.Filename)
		destinationDir := a.cfg.Cfg.GetString("destination")
		outDir, err := filepath.Abs(filepath.Dir(filepath.Join(destinationDir, ctx.DocumentName)))
		if err != nil {
			a.cfg.Logger.ERROR.Println("asciidoctor outDir", err)
		}
		args = append(args, "--base-dir", contentDir, "-a", "outdir="+outDir)
	}

	return args
}

func getAsciidocExecPath() string {
	path, err := exec.LookPath("asciidoc")
	if err != nil {
		return ""
	}
	return path
}

func getAsciidoctorExecPath() string {
	path, err := exec.LookPath("asciidoctor")
	if err != nil {
		return ""
	}
	return path
}

// Supports returns whether Asciidoc or Asciidoctor is installed on this computer.
func Supports() bool {
	return (getAsciidoctorExecPath() != "" ||
		getAsciidocExecPath() != "")
}<|MERGE_RESOLUTION|>--- conflicted
+++ resolved
@@ -17,16 +17,11 @@
 
 import (
 	"os/exec"
-<<<<<<< HEAD
 	"path/filepath"
-=======
-
 	"github.com/gohugoio/hugo/identity"
 	"github.com/gohugoio/hugo/markup/internal"
->>>>>>> 6b59b64f
 
 	"github.com/gohugoio/hugo/markup/converter"
-	"github.com/gohugoio/hugo/markup/internal"
 )
 
 // Provider is the package entry point.
