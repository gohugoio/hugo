--- conflicted
+++ resolved
@@ -57,13 +57,8 @@
 var hugoCmdV *cobra.Command
 
 //Flags that are to be added to commands.
-<<<<<<< HEAD
-var BuildWatch, IgnoreCache, Draft, Future, UglyUrls, Verbose, Logging, VerboseLog, DisableRSS, DisableSitemap, PluralizeListTitles, NoTimes bool
-var SqlSource, Source, CacheDir, Destination, Theme, BaseUrl, CfgFile, LogFile, Editor string
-=======
 var BuildWatch, IgnoreCache, Draft, Future, UglyURLs, Verbose, Logging, VerboseLog, DisableRSS, DisableSitemap, PluralizeListTitles, NoTimes bool
 var SqlSource, Source, CacheDir, Destination, Theme, BaseURL, CfgFile, LogFile, Editor string
->>>>>>> 40473489
 
 //Execute adds all child commands to the root command HugoCmd and sets flags appropriately.
 func Execute() {
