---
title: Quick Start
linktitle: Quick Start
description: Create a Hugo site using the beautiful Ananke theme.
date: 2013-07-01
publishdate: 2013-07-01
categories: [getting started]
keywords: [quick start,usage]
authors: [Shekhar Gulati, Ryan Watters]
menu:
  docs:
    parent: "getting-started"
    weight: 10
weight: 10
sections_weight: 10
draft: false
aliases: [/quickstart/,/overview/quickstart/]
toc: true
---

{{% note %}}
This quick start uses `macOS` in the examples. For instructions about how to install Hugo on other operating systems, see [install](/getting-started/installing).

<<<<<<< HEAD
It is recommended to have [Git installed](https://git-scm.com/downloads) to run this tutorial.

For other approaches learning Hugo like book or a video tutorial refer to the [external learning resources](/getting-started/external-learning-resources/) page.
=======
It is recommended to have [Git](https://git-scm.com/downloads) installed to run this tutorial.
>>>>>>> 366ee4d8
{{% /note %}}



## Step 1: Install Hugo

{{% note %}}
`Homebrew`, a package manager for `macOS`,  can be installed from [brew.sh](https://brew.sh/). See [install](/getting-started/installing) if you are running Windows etc.
{{% /note %}}

```bash
brew install hugo
```

To verify your new install:

```bash
hugo version
```


{{< asciicast ItACREbFgvJ0HjnSNeTknxWy9 >}}


## Step 2: Create a New Site

```bash
hugo new site quickstart
```

The above will create a new Hugo site in a folder named `quickstart`.

{{< asciicast 3mf1JGaN0AX0Z7j5kLGl3hSh8 >}}


## Step 3: Add a Theme

See [themes.gohugo.io](https://themes.gohugo.io/) for a list of themes to consider. This quickstart uses the beautiful [Ananke theme](https://themes.gohugo.io/gohugo-theme-ananke/).

```bash
cd quickstart

# Download the theme
git init
git submodule add https://github.com/budparr/gohugo-theme-ananke.git themes/ananke
# Note for non-git users:
#   - If you do not have git installed, you can download the archive of the latest
#     version of this theme from:
#       https://github.com/budparr/gohugo-theme-ananke/archive/master.zip
#   - Extract that .zip file to get a "gohugo-theme-ananke-master" directory.
#   - Rename that directory to "ananke", and move it into the "themes/" directory.
# End of note for non-git users.

# Edit your config.toml configuration file
# and add the Ananke theme.
echo 'theme = "ananke"' >> config.toml
```


{{< asciicast 7naKerRYUGVPj8kiDmdh5k5h9 >}}


## Step 4: Add Some Content

You can manually create content files (for example as `content/<CATEGORY>/<FILE>.<FORMAT>`) and provide metadata in them, however you can use the `new` command to do few things for you (like add title and date):

```
hugo new posts/my-first-post.md
```

{{< asciicast eUojYCfRTZvkEiqc52fUsJRBR >}}

Edit the newly created content file if you want, it will start with something like this:

```markdown
---
title: "My First Post"
date: 2019-03-26T08:47:11+01:00
draft: true
---

```


## Step 5: Start the Hugo server

Now, start the Hugo server with [drafts](/getting-started/usage/#draft-future-and-expired-content) enabled:

{{< asciicast BvJBsF6egk9c163bMsObhuNXj >}}



```
▶ hugo server -D

                   | EN
+------------------+----+
  Pages            | 10
  Paginator pages  |  0
  Non-page files   |  0
  Static files     |  3
  Processed images |  0
  Aliases          |  1
  Sitemaps         |  1
  Cleaned          |  0

Total in 11 ms
Watching for changes in /Users/bep/quickstart/{content,data,layouts,static,themes}
Watching for config changes in /Users/bep/quickstart/config.toml
Environment: "development"
Serving pages from memory
Running in Fast Render Mode. For full rebuilds on change: hugo server --disableFastRender
Web Server is available at http://localhost:1313/ (bind address 127.0.0.1)
Press Ctrl+C to stop
```


**Navigate to your new site at [http://localhost:1313/](http://localhost:1313/).**

Feel free to edit or add new content and simply refresh in browser to see changes quickly (You might need to force refresh in webbrowser, something like Ctrl-R usually works).


## Step 6: Customize the Theme

Your new site already looks great, but you will want to tweak it a little before you release it to the public.

### Site Configuration

Open up `config.toml` in a text editor:

```
baseURL = "https://example.org/"
languageCode = "en-us"
title = "My New Hugo Site"
theme = "ananke"
```

Replace the `title` above with something more personal. Also, if you already have a domain ready, set the `baseURL`. Note that this value is not needed when running the local development server.

{{% note %}}
**Tip:** Make the changes to the site configuration or any other file in your site while the Hugo server is running, and you will see the changes in the browser right away, though you may need to [clear your cache](https://kb.iu.edu/d/ahic).
{{% /note %}}


For theme specific configuration options, see the [theme site](https://github.com/budparr/gohugo-theme-ananke).

**For further theme customization, see [Customize a Theme](/themes/customizing/).**


### Step 7: Build static pages

It is simple. Just call:

```
hugo
```

Output will be in `./public/` directory by default (`-d`/`--destination` flag to change it, or set `publishdir` in the config file).

{{% note %}}
Drafts do not get deployed; once you finish a post, update the header of the post to say `draft: false`. More info [here](/getting-started/usage/#draft-future-and-expired-content).
{{% /note %}}<|MERGE_RESOLUTION|>--- conflicted
+++ resolved
@@ -21,13 +21,9 @@
 {{% note %}}
 This quick start uses `macOS` in the examples. For instructions about how to install Hugo on other operating systems, see [install](/getting-started/installing).
 
-<<<<<<< HEAD
 It is recommended to have [Git installed](https://git-scm.com/downloads) to run this tutorial.
 
 For other approaches learning Hugo like book or a video tutorial refer to the [external learning resources](/getting-started/external-learning-resources/) page.
-=======
-It is recommended to have [Git](https://git-scm.com/downloads) installed to run this tutorial.
->>>>>>> 366ee4d8
 {{% /note %}}
 
 
