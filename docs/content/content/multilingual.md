---
date: 2016-01-02T21:21:00Z
menu:
  main:
    parent: content
next: /content/example
prev: /content/summaries
title: Multilingual Mode
weight: 68
toc: true
---
Hugo supports multiple languages side-by-side (added in `Hugo 0.17`). Define the available languages in a `Languages` section in your top-level `config.toml` (or equivalent).

Example:

```
DefaultContentLanguage = "en"

Languages:
  en:
    weight: 1
    title: "My blog"
    params:
      linkedin: "english-link"
  fr:
    weight: 2
    title: "Mon blog"
    params:
      linkedin: "lien-francais"
    copyright: "Tout est à moi"

copyright: "Everything is mine"
```

Anything not defined in a `[lang]:` block will fall back to the global
value for that key (like `copyright` for the English (`en`) language in this example).

With the config above, all content, sitemap, RSS feeds, paginations
and taxonomy pages will be rendered below `/` in English (your default content language), and below `/fr` in French.

If you want all of the languages to be put below their respective language code, enable `DefaultContentLanguageInSubdir: true` in your configuration.

Only the obvious non-global options can be overridden per language. Examples of global options are `BaseURL`, `BuildDrafts`, etc.

Taxonomies and Blackfriday configuration can also be set per language, example:

```
[Taxonomies]
tag = "tags"

[blackfriday]
angledQuotes = true
hrefTargetBlank = true

[Languages]
[Languages.en]
weight = 1
title = "English"
[Languages.en.blackfriday]
angledQuotes = false

[Languages.fr]
weight = 2
title = "Français"
[Languages.fr.Taxonomies]
plaque = "plaques"
```


### Translating your content

Translated articles are identified by the name of the content file.

Example of translated articles:

1. `/content/about.en.md`
2. `/content/about.fr.md`

You can also have:

1. `/content/about.md`
2. `/content/about.fr.md`

In which case the config variable `DefaultContentLanguage` will be used to affect the default language `about.md`.  This way, you can
slowly start to translate your current content without having to rename everything.

If left unspecified, the value for `DefaultContentLanguage` defaults to `en`.

By having the same _base file name_, the content pieces are linked together as translated pieces. 

### Link to translated content

To create a list of links to translated content, use a template similar to this:

```
{{ if .IsTranslated }}
<h4>{{ i18n "translations" }}</h4>
<ul>
    {{ range .Translations }}
    <li>
        <a href="{{ .Permalink }}">{{ .Lang }}: {{ .Title }}{{ if .IsPage }} ({{ i18n "wordCount" . }}){{ end }}</a>
    </li>
    {{ end}}
</ul>
{{ end }}
```
The above can be put in a `partial` and included in any template, be it for a content page or the home page.  It will not print anything if there are no translations for a given page, or if it is -- in the case of the home page, section listing etc. -- a site with only one language.

The above also uses the `i18n` func, see [Translation of strings](#translation-of-strings).

### Translation of strings

Hugo uses [go-i18n](https://github.com/nicksnyder/go-i18n) to support string translations.  Follow the link to find tools to manage your translation workflows.

Translations are collected from the `themes/[name]/i18n/` folder (built into the theme), as well as translations present in `i18n/` at the root of your project.  In the `i18n`, the translations will be merged and take precedence over what is in the theme folder.  Language files should be named according to RFC 5646  with names such as `en-US.yaml`, `fr.yaml`, etc.

From within your templates, use the `i18n` function like this:

```
{{ i18n "home" }}
```

This uses a definition like this one in `i18n/en-US.yaml`:

```
- id: home
  translation: "Home"
```

Often you will want to use to the page variables in the translations strings. To do that, pass on the "." context when calling `i18n`:

```
{{ i18n "wordCount" . }}
```

This uses a definition like this one in `i18n/en-US.yaml`:

```
- id: wordCount
  translation: "This article has {{ .WordCount }} words."
```

To track down missing translation strings, run Hugo with the `--i18n-warnings` flag:

```bash
 hugo --i18n-warnings | grep i18n
i18n|MISSING_TRANSLATION|en|wordCount
```

<<<<<<< HEAD

### Menus

You can define your menus for each language independently. The [creation of a menu]({{< relref "extras/menus.md" >}}) works analogous to earlier versions of Hugo, except that they have to be defined in their language-specific block in the configuration file:

```toml
DefaultContentLanguage = "en"

[languages.en]
weight = 0
languageName = "English"

[[languages.en.menu.main]]
url    = "/"
name   = "Home"
weight = 0


[languages.de]
weight = 10
languageName = "Deutsch"

[[languages.de.menu.main]]
url    = "/"
name   = "Startseite"
weight = 0
```

The rendering of the main navigation works as usual. `.Site.Menus` will just contain the menu of the current language. Pay attention to the generation of the menu links. `absLangURL` takes care that you link to the correct locale of your website. Otherwise, both menu entries would link to the English version because it's the default content language that resides in the root directory.

```html
<ul>
    {{- $currentNode := . -}}
    {{ range .Site.Menus.main -}}
    <li class="{{ if $currentNode.IsMenuCurrent "main" . }}active{{ end }}">
        <a href="{{ .URL | absLangURL }}">{{ .Name }}</a>
    </li>
    {{- end }}
</ul>

```
=======
An empty string will be shown if the translation for the current language is missing and no default value is set.

While translating a Hugo website it can be handy to have a visual indicator as well. The `EnableMissingTranslationPlaceholders` config option allows you to replace the empty string with a placeholder like `[i18n] identifier`, where `identifier` is the id of the missing translation.

**Remember: Hugo will generate your website with these placeholders. It might not be suited for production environments.**
>>>>>>> a92576b0

### Multilingual Themes support

To support Multilingual mode in your themes, some considerations must be taken for the URLs in the templates. If there are more than one language, URLs  must either  come from the built-in `.Permalink` or `.URL`, be constructed with `relLangURL` or `absLangURL` template funcs -- or prefixed with `{{.LanguagePrefix }}`.

If there are more than one language defined, the`LanguagePrefix` variable will equal `"/en"` (or whatever your `CurrentLanguage` is). If not enabled, it will be an empty string, so it is harmless for single-language sites.

<|MERGE_RESOLUTION|>--- conflicted
+++ resolved
@@ -147,7 +147,7 @@
 i18n|MISSING_TRANSLATION|en|wordCount
 ```
 
-<<<<<<< HEAD
+
 
 ### Menus
 
@@ -189,13 +189,13 @@
 </ul>
 
 ```
-=======
+
 An empty string will be shown if the translation for the current language is missing and no default value is set.
 
 While translating a Hugo website it can be handy to have a visual indicator as well. The `EnableMissingTranslationPlaceholders` config option allows you to replace the empty string with a placeholder like `[i18n] identifier`, where `identifier` is the id of the missing translation.
 
 **Remember: Hugo will generate your website with these placeholders. It might not be suited for production environments.**
->>>>>>> a92576b0
+
 
 ### Multilingual Themes support
 
