--- conflicted
+++ resolved
@@ -15,19 +15,14 @@
 
 In addition to the [data files](/extras/datafiles/) feature, we have also
 implemented the feature "Dynamic Content", which lets you load
-any [SQL](http://en.wikipedia.org/wiki/SQL), [JSON](http://www.json.org/) or
+any [JSON](http://www.json.org/) or
 [CSV](http://en.wikipedia.org/wiki/Comma-separated_values) file
 from nearly any resource.
 
-<<<<<<< HEAD
-"Dynamic Content" currently consists of three functions, `getSql`, `getJson`
-and `getCsv`, which are available in **all template files**.
-=======
 "Dynamic Content" currently consists of two functions, `getJSON`
 and `getCSV`, which are available in **all template files**.
->>>>>>> 40473489
-
-## Implementation details for `getJson` and `getCsv`
+
+## Implementation details
 
 ### Calling the functions with an URL
 
