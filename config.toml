--- conflicted
+++ resolved
@@ -71,11 +71,7 @@
 [params]
   description = "The world’s fastest framework for building websites"
   ## Used for views in rendered HTML (i.e., rather than using the .Hugo variable)
-<<<<<<< HEAD
-  release = "0.32"
-=======
   release = "0.32.1"
->>>>>>> 401ed894
   ## Setting this to true will add a "noindex" to *EVERY* page on the site
   removefromexternalsearch = false
   ## Gh repo for site footer (include trailing slash)
