// Copyright 2015 The Hugo Authors. All rights reserved.
//
// Licensed under the Apache License, Version 2.0 (the "License");
// you may not use this file except in compliance with the License.
// You may obtain a copy of the License at
// http://www.apache.org/licenses/LICENSE-2.0
//
// Unless required by applicable law or agreed to in writing, software
// distributed under the License is distributed on an "AS IS" BASIS,
// WITHOUT WARRANTIES OR CONDITIONS OF ANY KIND, either express or implied.
// See the License for the specific language governing permissions and
// limitations under the License.

package helpers

import (
	"errors"
	"fmt"
	"io"
	"os"
	"path/filepath"
	"regexp"
	"strings"
	"unicode"

	"github.com/spf13/hugo/hugofs"

	"github.com/spf13/afero"
	"github.com/spf13/viper"
	"golang.org/x/text/transform"
	"golang.org/x/text/unicode/norm"
)

<<<<<<< HEAD
var (
	// ErrThemeUndefined is returned when a theme has not be defined by the user.
	ErrThemeUndefined = errors.New("no theme set")

	ErrWalkRootTooShort = errors.New("Path too short. Stop walking.")
)
=======
// Regexp used by MakePath() to remove multiple spaces and -
var makePathRegex = regexp.MustCompile("[\\s-]+")
>>>>>>> 1b613268

// filepathPathBridge is a bridge for common functionality in filepath vs path
type filepathPathBridge interface {
	Base(in string) string
	Clean(in string) string
	Dir(in string) string
	Ext(in string) string
	Join(elem ...string) string
	Separator() string
}

type filepathBridge struct {
}

func (filepathBridge) Base(in string) string {
	return filepath.Base(in)
}

func (filepathBridge) Clean(in string) string {
	return filepath.Clean(in)
}

func (filepathBridge) Dir(in string) string {
	return filepath.Dir(in)
}

func (filepathBridge) Ext(in string) string {
	return filepath.Ext(in)
}

func (filepathBridge) Join(elem ...string) string {
	return filepath.Join(elem...)
}

func (filepathBridge) Separator() string {
	return FilePathSeparator
}

var fpb filepathBridge

// MakePath takes a string with any characters and replace it
// so the string could be used in a path.
// It does so by creating a Unicode-sanitized string, with the spaces replaced,
// whilst preserving the original casing of the string.
// E.g. Social Media -> Social-Media
func (p *PathSpec) MakePath(s string) string {
	return strings.Trim(makePathRegex.ReplaceAllString(p.UnicodeSanitize(s), "-"), "-")
}

// MakePathSanitized creates a Unicode-sanitized string, with the spaces replaced
func (p *PathSpec) MakePathSanitized(s string) string {
	if p.disablePathToLower {
		return p.MakePath(s)
	}
	return strings.ToLower(p.MakePath(s))
}

// MakeTitle converts the path given to a suitable title, trimming whitespace
// and replacing hyphens with whitespace.
func MakeTitle(inpath string) string {
	return strings.Replace(strings.TrimSpace(inpath), "-", " ", -1)
}

// From https://golang.org/src/net/url/url.go
func ishex(c rune) bool {
	switch {
	case '0' <= c && c <= '9':
		return true
	case 'a' <= c && c <= 'f':
		return true
	case 'A' <= c && c <= 'F':
		return true
	}
	return false
}

// UnicodeSanitize sanitizes string to be used in Hugo URL's, allowing only
// a predefined set of special Unicode characters.
// If RemovePathAccents configuration flag is enabled, Uniccode accents
// are also removed.
func (p *PathSpec) UnicodeSanitize(s string) string {
	source := []rune(s)
	target := make([]rune, 0, len(source))

	for i, r := range source {
		if r == '%' && i+2 < len(source) && ishex(source[i+1]) && ishex(source[i+2]) {
			target = append(target, r)
		} else if unicode.IsLetter(r) || unicode.IsDigit(r) || unicode.IsMark(r) || r == '.' || r == '/' || r == '\\' || r == '_' || r == '-' || r == '#' || r == '+' || r == ' ' {
			target = append(target, r)
		}
	}

	var result string

	if p.removePathAccents {
		// remove accents - see https://blog.golang.org/normalization
		t := transform.Chain(norm.NFD, transform.RemoveFunc(isMn), norm.NFC)
		result, _, _ = transform.String(t, string(target))
	} else {
		result = string(target)
	}

	return result
}

func isMn(r rune) bool {
	return unicode.Is(unicode.Mn, r) // Mn: nonspacing marks
}

// ReplaceExtension takes a path and an extension, strips the old extension
// and returns the path with the new extension.
func ReplaceExtension(path string, newExt string) string {
	f, _ := fileAndExt(path, fpb)
	return f + "." + newExt
}

// AbsPathify creates an absolute path if given a relative path. If already
// absolute, the path is just cleaned.
func AbsPathify(inPath string) string {
	if filepath.IsAbs(inPath) {
		return filepath.Clean(inPath)
	}

	// TODO(bep): Consider moving workingDir to argument list
	return filepath.Clean(filepath.Join(viper.GetString("workingDir"), inPath))
}

// GetLayoutDirPath returns the absolute path to the layout file dir
// for the current Hugo project.
func GetLayoutDirPath() string {
	return AbsPathify(viper.GetString("layoutDir"))
}

// GetStaticDirPath returns the absolute path to the static file dir
// for the current Hugo project.
func GetStaticDirPath() string {
	return AbsPathify(viper.GetString("staticDir"))
}

// GetThemeDir gets the root directory of the current theme, if there is one.
// If there is no theme, returns the empty string.
func GetThemeDir() string {
	if ThemeSet() {
		return AbsPathify(filepath.Join(viper.GetString("themesDir"), viper.GetString("theme")))
	}
	return ""
}

// GetRelativeThemeDir gets the relative root directory of the current theme, if there is one.
// If there is no theme, returns the empty string.
func GetRelativeThemeDir() string {
	if ThemeSet() {
		return strings.TrimPrefix(filepath.Join(viper.GetString("themesDir"), viper.GetString("theme")), FilePathSeparator)
	}
	return ""
}

// GetThemeStaticDirPath returns the theme's static dir path if theme is set.
// If theme is set and the static dir doesn't exist, an error is returned.
func GetThemeStaticDirPath() (string, error) {
	return getThemeDirPath("static")
}

// GetThemeDataDirPath returns the theme's data dir path if theme is set.
// If theme is set and the data dir doesn't exist, an error is returned.
func GetThemeDataDirPath() (string, error) {
	return getThemeDirPath("data")
}

// GetThemeI18nDirPath returns the theme's i18n dir path if theme is set.
// If theme is set and the i18n dir doesn't exist, an error is returned.
func GetThemeI18nDirPath() (string, error) {
	return getThemeDirPath("i18n")
}

func getThemeDirPath(path string) (string, error) {
	if !ThemeSet() {
		return "", ErrThemeUndefined
	}

	themeDir := filepath.Join(GetThemeDir(), path)
	if _, err := hugofs.Source().Stat(themeDir); os.IsNotExist(err) {
		return "", fmt.Errorf("Unable to find %s directory for theme %s in %s", path, viper.GetString("theme"), themeDir)
	}

	return themeDir, nil
}

// GetThemesDirPath gets the static files directory of the current theme, if there is one.
// Ignores underlying errors.
// TODO(bep) Candidate for deprecation?
func GetThemesDirPath() string {
	dir, _ := getThemeDirPath("static")
	return dir
}

// MakeStaticPathRelative makes a relative path to the static files directory.
// It does so by taking either the project's static path or the theme's static
// path into consideration.
func MakeStaticPathRelative(inPath string) (string, error) {
	staticDir := GetStaticDirPath()
	themeStaticDir := GetThemesDirPath()

	return makePathRelative(inPath, staticDir, themeStaticDir)
}

func makePathRelative(inPath string, possibleDirectories ...string) (string, error) {

	for _, currentPath := range possibleDirectories {
		if strings.HasPrefix(inPath, currentPath) {
			return strings.TrimPrefix(inPath, currentPath), nil
		}
	}
	return inPath, errors.New("Can't extract relative path, unknown prefix")
}

// Should be good enough for Hugo.
var isFileRe = regexp.MustCompile(`.*\..{1,6}$`)

// GetDottedRelativePath expects a relative path starting after the content directory.
// It returns a relative path with dots ("..") navigating up the path structure.
func GetDottedRelativePath(inPath string) string {
	inPath = filepath.Clean(filepath.FromSlash(inPath))

	if inPath == "." {
		return "./"
	}

	if !isFileRe.MatchString(inPath) && !strings.HasSuffix(inPath, FilePathSeparator) {
		inPath += FilePathSeparator
	}

	if !strings.HasPrefix(inPath, FilePathSeparator) {
		inPath = FilePathSeparator + inPath
	}

	dir, _ := filepath.Split(inPath)

	sectionCount := strings.Count(dir, FilePathSeparator)

	if sectionCount == 0 || dir == FilePathSeparator {
		return "./"
	}

	var dottedPath string

	for i := 1; i < sectionCount; i++ {
		dottedPath += "../"
	}

	return dottedPath
}

// Filename takes a path, strips out the extension,
// and returns the name of the file.
func Filename(in string) (name string) {
	name, _ = fileAndExt(in, fpb)
	return
}

// FileAndExt returns the filename and any extension of a file path as
// two separate strings.
//
// If the path, in, contains a directory name ending in a slash,
// then both name and ext will be empty strings.
//
// If the path, in, is either the current directory, the parent
// directory or the root directory, or an empty string,
// then both name and ext will be empty strings.
//
// If the path, in, represents the path of a file without an extension,
// then name will be the name of the file and ext will be an empty string.
//
// If the path, in, represents a filename with an extension,
// then name will be the filename minus any extension - including the dot
// and ext will contain the extension - minus the dot.
func fileAndExt(in string, b filepathPathBridge) (name string, ext string) {
	ext = b.Ext(in)
	base := b.Base(in)

	return extractFilename(in, ext, base, b.Separator()), ext
}

func extractFilename(in, ext, base, pathSeparator string) (name string) {

	// No file name cases. These are defined as:
	// 1. any "in" path that ends in a pathSeparator
	// 2. any "base" consisting of just an pathSeparator
	// 3. any "base" consisting of just an empty string
	// 4. any "base" consisting of just the current directory i.e. "."
	// 5. any "base" consisting of just the parent directory i.e. ".."
	if (strings.LastIndex(in, pathSeparator) == len(in)-1) || base == "" || base == "." || base == ".." || base == pathSeparator {
		name = "" // there is NO filename
	} else if ext != "" { // there was an Extension
		// return the filename minus the extension (and the ".")
		name = base[:strings.LastIndex(base, ".")]
	} else {
		// no extension case so just return base, which willi
		// be the filename
		name = base
	}
	return

}

// GetRelativePath returns the relative path of a given path.
func GetRelativePath(path, base string) (final string, err error) {
	if filepath.IsAbs(path) && base == "" {
		return "", errors.New("source: missing base directory")
	}
	name := filepath.Clean(path)
	base = filepath.Clean(base)

	name, err = filepath.Rel(base, name)
	if err != nil {
		return "", err
	}

	if strings.HasSuffix(filepath.FromSlash(path), FilePathSeparator) && !strings.HasSuffix(name, FilePathSeparator) {
		name += FilePathSeparator
	}
	return name, nil
}

// PaginateAliasPath creates a path used to access the aliases in the paginator.
func PaginateAliasPath(base string, page int) string {
	paginatePath := Config().GetString("paginatePath")
	uglify := viper.GetBool("uglyURLs")
	var p string
	if base != "" {
		p = filepath.FromSlash(fmt.Sprintf("/%s/%s/%d", base, paginatePath, page))
	} else {
		p = filepath.FromSlash(fmt.Sprintf("/%s/%d", paginatePath, page))
	}
	if uglify {
		p += ".html"
	}

	return p
}

// GuessSection returns the section given a source path.
// A section is the part between the root slash and the second slash
// or before the first slash.
func GuessSection(in string) string {
	parts := strings.Split(in, FilePathSeparator)
	// This will include an empty entry before and after paths with leading and trailing slashes
	// eg... /sect/one/ -> ["", "sect", "one", ""]

	// Needs to have at least a value and a slash
	if len(parts) < 2 {
		return ""
	}

	// If it doesn't have a leading slash and value and file or trailing slash, then return ""
	if parts[0] == "" && len(parts) < 3 {
		return ""
	}

	// strip leading slash
	if parts[0] == "" {
		parts = parts[1:]
	}

	// if first directory is "content", return second directory
	if parts[0] == "content" {
		if len(parts) > 2 {
			return parts[1]
		}
		return ""
	}

	return parts[0]
}

// PathPrep prepares the path using the uglify setting to create paths on
// either the form /section/name/index.html or /section/name.html.
func PathPrep(ugly bool, in string) string {
	if ugly {
		return Uglify(in)
	}
	return PrettifyPath(in)
}

// PrettifyPath is the same as PrettifyURLPath but for file paths.
//     /section/name.html       becomes /section/name/index.html
//     /section/name/           becomes /section/name/index.html
//     /section/name/index.html becomes /section/name/index.html
func PrettifyPath(in string) string {
	return prettifyPath(in, fpb)
}

func prettifyPath(in string, b filepathPathBridge) string {
	if filepath.Ext(in) == "" {
		// /section/name/  -> /section/name/index.html
		if len(in) < 2 {
			return b.Separator()
		}
		return b.Join(b.Clean(in), "index.html")
	}
	name, ext := fileAndExt(in, b)
	if name == "index" {
		// /section/name/index.html -> /section/name/index.html
		return b.Clean(in)
	}
	// /section/name.html -> /section/name/index.html
	return b.Join(b.Dir(in), name, "index"+ext)
}

// ExtractRootPaths extracts the root paths from the supplied list of paths.
// The resulting root path will not contain any file separators, but there
// may be duplicates.
// So "/content/section/" becomes "content"
func ExtractRootPaths(paths []string) []string {
	r := make([]string, len(paths))
	for i, p := range paths {
		root := filepath.ToSlash(p)
		sections := strings.Split(root, "/")
		for _, section := range sections {
			if section != "" {
				root = section
				break
			}
		}
		r[i] = root
	}
	return r

}

// FindCWD returns the current working directory from where the Hugo
// executable is run.
func FindCWD() (string, error) {
	serverFile, err := filepath.Abs(os.Args[0])

	if err != nil {
		return "", fmt.Errorf("Can't get absolute path for executable: %v", err)
	}

	path := filepath.Dir(serverFile)
	realFile, err := filepath.EvalSymlinks(serverFile)

	if err != nil {
		if _, err = os.Stat(serverFile + ".exe"); err == nil {
			realFile = filepath.Clean(serverFile + ".exe")
		}
	}

	if err == nil && realFile != serverFile {
		path = filepath.Dir(realFile)
	}

	return path, nil
}

// SymbolicWalk is like filepath.Walk, but it supports the root being a
// symbolic link. It will still not follow symbolic links deeper down in
// the file structure
func SymbolicWalk(fs afero.Fs, root string, walker filepath.WalkFunc) error {

	// Sanity check
	if len(root) < 4 {
		return ErrWalkRootTooShort
	}

	// Handle the root first
	fileInfo, realPath, err := getRealFileInfo(fs, root)

	if err != nil {
		return walker(root, nil, err)
	}

	if !fileInfo.IsDir() {
		return fmt.Errorf("Cannot walk regular file %s", root)
	}

	if err := walker(realPath, fileInfo, err); err != nil && err != filepath.SkipDir {
		return err
	}

	rootContent, err := afero.ReadDir(fs, root)

	if err != nil {
		return walker(root, nil, err)
	}

	for _, fi := range rootContent {
		if err := afero.Walk(fs, filepath.Join(root, fi.Name()), walker); err != nil {
			return err
		}
	}

	return nil

}

func getRealFileInfo(fs afero.Fs, path string) (os.FileInfo, string, error) {
	fileInfo, err := lstatIfOs(fs, path)
	realPath := path

	if err != nil {
		return nil, "", err
	}

	if fileInfo.Mode()&os.ModeSymlink == os.ModeSymlink {
		link, err := filepath.EvalSymlinks(path)
		if err != nil {
			return nil, "", fmt.Errorf("Cannot read symbolic link '%s', error was: %s", path, err)
		}
		fileInfo, err = lstatIfOs(fs, link)
		if err != nil {
			return nil, "", fmt.Errorf("Cannot stat '%s', error was: %s", link, err)
		}
		realPath = link
	}
	return fileInfo, realPath, nil
}

// GetRealPath returns the real file path for the given path, whether it is a
// symlink or not.
func GetRealPath(fs afero.Fs, path string) (string, error) {
	_, realPath, err := getRealFileInfo(fs, path)

	if err != nil {
		return "", err
	}

	return realPath, nil
}

// Code copied from Afero's path.go
// if the filesystem is OsFs use Lstat, else use fs.Stat
func lstatIfOs(fs afero.Fs, path string) (info os.FileInfo, err error) {
	_, ok := fs.(*afero.OsFs)
	if ok {
		info, err = os.Lstat(path)
	} else {
		info, err = fs.Stat(path)
	}
	return
}

// SafeWriteToDisk is the same as WriteToDisk
// but it also checks to see if file/directory already exists.
func SafeWriteToDisk(inpath string, r io.Reader, fs afero.Fs) (err error) {
	return afero.SafeWriteReader(fs, inpath, r)
}

// WriteToDisk writes content to disk.
func WriteToDisk(inpath string, r io.Reader, fs afero.Fs) (err error) {
	return afero.WriteReader(fs, inpath, r)
}

// GetTempDir returns a temporary directory with the given sub path.
func GetTempDir(subPath string, fs afero.Fs) string {
	return afero.GetTempDir(fs, subPath)
}

// DirExists checks if a path exists and is a directory.
func DirExists(path string, fs afero.Fs) (bool, error) {
	return afero.DirExists(fs, path)
}

// IsDir checks if a given path is a directory.
func IsDir(path string, fs afero.Fs) (bool, error) {
	return afero.IsDir(fs, path)
}

// IsEmpty checks if a given path is empty.
func IsEmpty(path string, fs afero.Fs) (bool, error) {
	return afero.IsEmpty(fs, path)
}

// FileContains checks if a file contains a specified string.
func FileContains(filename string, subslice []byte, fs afero.Fs) (bool, error) {
	return afero.FileContainsBytes(fs, filename, subslice)
}

// FileContainsAny checks if a file contains any of the specified strings.
func FileContainsAny(filename string, subslices [][]byte, fs afero.Fs) (bool, error) {
	return afero.FileContainsAnyBytes(fs, filename, subslices)
}

// Exists checks if a file or directory exists.
func Exists(path string, fs afero.Fs) (bool, error) {
	return afero.Exists(fs, path)
}<|MERGE_RESOLUTION|>--- conflicted
+++ resolved
@@ -31,17 +31,16 @@
 	"golang.org/x/text/unicode/norm"
 )
 
-<<<<<<< HEAD
+
 var (
 	// ErrThemeUndefined is returned when a theme has not be defined by the user.
 	ErrThemeUndefined = errors.New("no theme set")
 
 	ErrWalkRootTooShort = errors.New("Path too short. Stop walking.")
 )
-=======
+
 // Regexp used by MakePath() to remove multiple spaces and -
 var makePathRegex = regexp.MustCompile("[\\s-]+")
->>>>>>> 1b613268
 
 // filepathPathBridge is a bridge for common functionality in filepath vs path
 type filepathPathBridge interface {
