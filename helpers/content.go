// Copyright © 2014 Steve Francia <spf@spf13.com>.
//
// Licensed under the Simple Public License, Version 2.0 (the "License");
// you may not use this file except in compliance with the License.
// You may obtain a copy of the License at
// http://opensource.org/licenses/Simple-2.0
//
// Unless required by applicable law or agreed to in writing, software
// distributed under the License is distributed on an "AS IS" BASIS,
// WITHOUT WARRANTIES OR CONDITIONS OF ANY KIND, either express or implied.
// See the License for the specific language governing permissions and
// limitations under the License.

// Package helpers implements general utility functions that work with
// and on content.  The helper functions defined here lay down the
// foundation of how Hugo works with files and filepaths, and perform
// string operations on content.
package helpers

import (
	"bytes"
	"html/template"
	"os/exec"
	"regexp"

	"github.com/russross/blackfriday"
	bp "github.com/spf13/hugo/bufferpool"
	jww "github.com/spf13/jwalterweatherman"
	"github.com/spf13/viper"

	"strings"
	"sync"
)

// Length of the summary that Hugo extracts from a content.
var SummaryLength = 70

// Custom divider <!--more--> let's user define where summarization ends.
var SummaryDivider = []byte("<!--more-->")

// Blackfriday holds configuration values for Blackfriday rendering.
type Blackfriday struct {
	AngledQuotes   bool
	Fractions      bool
	PlainIDAnchors bool
	Extensions     []string
}

// NewBlackfriday creates a new Blackfriday with some sane defaults.
func NewBlackfriday() *Blackfriday {
	return &Blackfriday{
		AngledQuotes:   false,
		Fractions:      true,
		PlainIDAnchors: false,
	}
}

var blackfridayExtensionMap = map[string]int{
	"noIntraEmphasis":        blackfriday.EXTENSION_NO_INTRA_EMPHASIS,
	"tables":                 blackfriday.EXTENSION_TABLES,
	"fencedCode":             blackfriday.EXTENSION_FENCED_CODE,
	"autolink":               blackfriday.EXTENSION_AUTOLINK,
	"strikethrough":          blackfriday.EXTENSION_STRIKETHROUGH,
	"laxHtmlBlocks":          blackfriday.EXTENSION_LAX_HTML_BLOCKS,
	"spaceHeaders":           blackfriday.EXTENSION_SPACE_HEADERS,
	"hardLineBreak":          blackfriday.EXTENSION_HARD_LINE_BREAK,
	"tabSizeEight":           blackfriday.EXTENSION_TAB_SIZE_EIGHT,
	"footnotes":              blackfriday.EXTENSION_FOOTNOTES,
	"noEmptyLineBeforeBlock": blackfriday.EXTENSION_NO_EMPTY_LINE_BEFORE_BLOCK,
	"headerIds":              blackfriday.EXTENSION_HEADER_IDS,
	"titleblock":             blackfriday.EXTENSION_TITLEBLOCK,
	"autoHeaderIds":          blackfriday.EXTENSION_AUTO_HEADER_IDS,
}

var stripHTMLReplacer = strings.NewReplacer("\n", " ", "</p>", "\n", "<br>", "\n", "<br />", "\n")

// StripHTML accepts a string, strips out all HTML tags and returns it.
func StripHTML(s string) string {

	// Shortcut strings with no tags in them
	if !strings.ContainsAny(s, "<>") {
		return s
	}
	s = stripHTMLReplacer.Replace(s)

	// Walk through the string removing all tags
	b := bp.GetBuffer()
	defer bp.PutBuffer(b)

	inTag := false
	for _, r := range s {
		switch r {
		case '<':
			inTag = true
		case '>':
			inTag = false
		default:
			if !inTag {
				b.WriteRune(r)
			}
		}
	}
	return b.String()
}

// StripEmptyNav strips out empty <nav> tags from content.
func StripEmptyNav(in []byte) []byte {
	return bytes.Replace(in, []byte("<nav>\n</nav>\n\n"), []byte(``), -1)
}

// BytesToHTML converts bytes to type template.HTML.
func BytesToHTML(b []byte) template.HTML {
	return template.HTML(string(b))
}

// GetHtmlRenderer creates a new Renderer with the given configuration.
func GetHTMLRenderer(defaultFlags int, ctx *RenderingContext) blackfriday.Renderer {
	renderParameters := blackfriday.HtmlRendererParameters{
		FootnoteAnchorPrefix:       viper.GetString("FootnoteAnchorPrefix"),
		FootnoteReturnLinkContents: viper.GetString("FootnoteReturnLinkContents"),
	}

	b := len(ctx.DocumentID) != 0

	if b && !ctx.getConfig().PlainIDAnchors {
		renderParameters.FootnoteAnchorPrefix = ctx.DocumentID + ":" + renderParameters.FootnoteAnchorPrefix
		renderParameters.HeaderIDSuffix = ":" + ctx.DocumentID
	}

	htmlFlags := defaultFlags
	htmlFlags |= blackfriday.HTML_USE_XHTML
	htmlFlags |= blackfriday.HTML_USE_SMARTYPANTS
	htmlFlags |= blackfriday.HTML_SMARTYPANTS_LATEX_DASHES
	htmlFlags |= blackfriday.HTML_FOOTNOTE_RETURN_LINKS

	if ctx.getConfig().AngledQuotes {
		htmlFlags |= blackfriday.HTML_SMARTYPANTS_ANGLED_QUOTES
	}

	if ctx.getConfig().Fractions {
		htmlFlags |= blackfriday.HTML_SMARTYPANTS_FRACTIONS
	}

	return blackfriday.HtmlRendererWithParameters(htmlFlags, "", "", renderParameters)
}

func getMarkdownExtensions(ctx *RenderingContext) int {
	flags := 0 | blackfriday.EXTENSION_NO_INTRA_EMPHASIS |
		blackfriday.EXTENSION_TABLES | blackfriday.EXTENSION_FENCED_CODE |
		blackfriday.EXTENSION_AUTOLINK | blackfriday.EXTENSION_STRIKETHROUGH |
		blackfriday.EXTENSION_SPACE_HEADERS | blackfriday.EXTENSION_FOOTNOTES |
		blackfriday.EXTENSION_HEADER_IDS | blackfriday.EXTENSION_AUTO_HEADER_IDS
	for _, extension := range ctx.getConfig().Extensions {
		if flag, ok := blackfridayExtensionMap[extension]; ok {
			flags |= flag
		}
	}
	return flags
}

func markdownRender(ctx *RenderingContext) []byte {
	return blackfriday.Markdown(ctx.Content, GetHTMLRenderer(0, ctx),
		getMarkdownExtensions(ctx))
}

func markdownRenderWithTOC(ctx *RenderingContext) []byte {
	return blackfriday.Markdown(ctx.Content,
		GetHTMLRenderer(blackfriday.HTML_TOC, ctx),
		getMarkdownExtensions(ctx))
}

// ExtractTOC extracts Table of Contents from content.
func ExtractTOC(content []byte) (newcontent []byte, toc []byte) {
	origContent := make([]byte, len(content))
	copy(origContent, content)
	first := []byte(`<nav>
<ul>`)

	last := []byte(`</ul>
</nav>`)

	replacement := []byte(`<nav id="TableOfContents">
<ul>`)

	startOfTOC := bytes.Index(content, first)

	peekEnd := len(content)
	if peekEnd > 70+startOfTOC {
		peekEnd = 70 + startOfTOC
	}

	if startOfTOC < 0 {
		return StripEmptyNav(content), toc
	}
	// Need to peek ahead to see if this nav element is actually the right one.
	correctNav := bytes.Index(content[startOfTOC:peekEnd], []byte(`<li><a href="#`))
	if correctNav < 0 { // no match found
		return content, toc
	}
	lengthOfTOC := bytes.Index(content[startOfTOC:], last) + len(last)
	endOfTOC := startOfTOC + lengthOfTOC

	newcontent = append(content[:startOfTOC], content[endOfTOC:]...)
	toc = append(replacement, origContent[startOfTOC+len(first):endOfTOC]...)
	return
}

// RenderingContext holds contextual information, like content and configuration,
// for a given content renderin.g
type RenderingContext struct {
	Content    []byte
	PageFmt    string
	DocumentID string
	Config     *Blackfriday
	configInit sync.Once
}

func (c *RenderingContext) getConfig() *Blackfriday {
	c.configInit.Do(func() {
		if c.Config == nil {
			c.Config = NewBlackfriday()
		}
	})
	return c.Config
}

// RenderBytesWithTOC renders a []byte with table of contents included.
func RenderBytesWithTOC(ctx *RenderingContext) []byte {
	switch ctx.PageFmt {
	default:
		return markdownRenderWithTOC(ctx)
	case "markdown":
		return markdownRenderWithTOC(ctx)
	case "asciidoc":
		return []byte(GetAsciidocContent(ctx.Content))
	case "rst":
		return []byte(GetRstContent(ctx.Content))
	}
}

// RenderBytes renders a []byte.
func RenderBytes(ctx *RenderingContext) []byte {
	switch ctx.PageFmt {
	default:
		return markdownRender(ctx)
	case "markdown":
		return markdownRender(ctx)
	case "asciidoc":
		return []byte(GetAsciidocContent(ctx.Content))
	case "rst":
		return []byte(GetRstContent(ctx.Content))
	}
}

// TotalWords returns an int of the total number of words in a given content.
func TotalWords(s string) int {
	return len(strings.Fields(s))
}

// WordCount takes content and returns a map of words and count of each word.
func WordCount(s string) map[string]int {
	m := make(map[string]int)
	for _, f := range strings.Fields(s) {
		m[f]++
	}

	return m
}

// RemoveSummaryDivider removes summary-divider <!--more--> from content.
func RemoveSummaryDivider(content []byte) []byte {
	return bytes.Replace(content, SummaryDivider, []byte(""), -1)
}

// TruncateWords takes content and an int and shortens down the number
// of words in the content down to the number of int.
func TruncateWords(s string, max int) string {
	words := strings.Fields(s)
	if max > len(words) {
		return strings.Join(words, " ")
	}

	return strings.Join(words[:max], " ")
}

// TruncateWordsToWholeSentence takes content and an int
// and returns entire sentences from content, delimited by the int
// and whether it's truncated or not.
func TruncateWordsToWholeSentence(words []string, max int) (string, bool) {
	if max >= len(words) {
		return strings.Join(words, " "), false
	}

	for counter, word := range words[max:] {
		if strings.HasSuffix(word, ".") ||
			strings.HasSuffix(word, "?") ||
			strings.HasSuffix(word, ".\"") ||
			strings.HasSuffix(word, "!") {
			upper := max + counter + 1
			return strings.Join(words[:upper], " "), (upper < len(words))
		}
	}

	return strings.Join(words[:max], " "), true
}

<<<<<<< HEAD
// ExtractFirstParagraph takes the content
// and returns the first paragraph of the html content.
func ExtractFirstParagraph(content string) string {
	return regexp.MustCompile("<h[123456]").Split(content, 2)[0]
=======
// GetAsciidocContent calls asciidoctor or asciidoc as an external helper
// to convert AsciiDoc content to HTML.
func GetAsciidocContent(content []byte) string {
	cleanContent := bytes.Replace(content, SummaryDivider, []byte(""), 1)

	path, err := exec.LookPath("asciidoctor")
	if err != nil {
		path, err = exec.LookPath("asciidoc")
		if err != nil {
			jww.ERROR.Println("asciidoctor / asciidoc not found in $PATH: Please install.\n",
				"                 Leaving AsciiDoc content unrendered.")
			return (string(content))
		}
	}

	jww.INFO.Println("Rendering with", path, "...")
	cmd := exec.Command(path, "--safe", "-")
	cmd.Stdin = bytes.NewReader(cleanContent)
	var out bytes.Buffer
	cmd.Stdout = &out
	if err := cmd.Run(); err != nil {
		jww.ERROR.Println(err)
	}

	asciidocLines := strings.Split(out.String(), "\n")
	for i, line := range asciidocLines {
		if strings.HasPrefix(line, "<body") {
			asciidocLines = (asciidocLines[i+1 : len(asciidocLines)-3])
		}
	}
	return strings.Join(asciidocLines, "\n")
>>>>>>> 32bf8b76
}

// GetRstContent calls the Python script rst2html as an external helper
// to convert reStructuredText content to HTML.
func GetRstContent(content []byte) string {
	cleanContent := bytes.Replace(content, SummaryDivider, []byte(""), 1)

	path, err := exec.LookPath("rst2html")
	if err != nil {
		path, err = exec.LookPath("rst2html.py")
		if err != nil {
			jww.ERROR.Println("rst2html / rst2html.py not found in $PATH: Please install.\n",
				"                 Leaving reStructuredText content unrendered.")
			return (string(content))
		}
	}

	cmd := exec.Command(path, "--leave-comments")
	cmd.Stdin = bytes.NewReader(cleanContent)
	var out bytes.Buffer
	cmd.Stdout = &out
	if err := cmd.Run(); err != nil {
		jww.ERROR.Println(err)
	}

	rstLines := strings.Split(out.String(), "\n")
	for i, line := range rstLines {
		if strings.HasPrefix(line, "<body>") {
			rstLines = (rstLines[i+1 : len(rstLines)-3])
		}
	}
	return strings.Join(rstLines, "\n")
}<|MERGE_RESOLUTION|>--- conflicted
+++ resolved
@@ -304,12 +304,12 @@
 	return strings.Join(words[:max], " "), true
 }
 
-<<<<<<< HEAD
 // ExtractFirstParagraph takes the content
 // and returns the first paragraph of the html content.
 func ExtractFirstParagraph(content string) string {
 	return regexp.MustCompile("<h[123456]").Split(content, 2)[0]
-=======
+}
+
 // GetAsciidocContent calls asciidoctor or asciidoc as an external helper
 // to convert AsciiDoc content to HTML.
 func GetAsciidocContent(content []byte) string {
@@ -341,7 +341,6 @@
 		}
 	}
 	return strings.Join(asciidocLines, "\n")
->>>>>>> 32bf8b76
 }
 
 // GetRstContent calls the Python script rst2html as an external helper
