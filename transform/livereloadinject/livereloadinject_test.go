--- conflicted
+++ resolved
@@ -26,16 +26,12 @@
 func TestLiveReloadInject(t *testing.T) {
 	c := qt.New(t)
 
-<<<<<<< HEAD
 	lrurl, err := url.Parse("http://localhost:1234/subpath")
 	if err != nil {
 		t.Errorf("Parsing test URL failed")
 		return
 	}
-	expectBase := `<script src="/subpath/livereload.js?mindelay=10&v=2&port=1234&path=subpath/livereload" data-no-instant defer></script>`
-=======
-	expectBase := `<script src="/livereload.js?port=1313&amp;mindelay=10&amp;v=2" data-no-instant defer></script>`
->>>>>>> d57be113
+	expectBase := `<script src="/subpath/livereload.js?mindelay=10&amp;v=2&amp;port=1234&amp;path=subpath/livereload" data-no-instant defer></script>`
 	apply := func(s string) string {
 		out := new(bytes.Buffer)
 		in := strings.NewReader(s)
